# configure.ac - for GnuPG 2.1
# Copyright (C) 1998-2017 Free Software Foundation, Inc.
# Copyright (C) 1998-2017 Werner Koch
#
# This file is part of GnuPG.
#
# GnuPG is free software; you can redistribute it and/or modify
# it under the terms of the GNU General Public License as published by
# the Free Software Foundation; either version 3 of the License, or
# (at your option) any later version.
#
# GnuPG is distributed in the hope that it will be useful,
# but WITHOUT ANY WARRANTY; without even the implied warranty of
# MERCHANTABILITY or FITNESS FOR A PARTICULAR PURPOSE.  See the
# GNU General Public License for more details.
#
# You should have received a copy of the GNU General Public License
# along with this program; if not, see <https://www.gnu.org/licenses/>.

# Process this file with autoconf to produce a configure script.
AC_PREREQ(2.61)
min_automake_version="1.14"

# To build a release you need to create a tag with the version number
# (git tag -s gnupg-2.n.m) and run "./autogen.sh --force".  Please
# bump the version number immediately *after* the release and do
# another commit and push so that the git magic is able to work.
m4_define([mym4_package],[gnupg])
m4_define([mym4_major], [2])
<<<<<<< HEAD
m4_define([mym4_minor], [3])
m4_define([mym4_micro], [0])
=======
m4_define([mym4_minor], [2])
m4_define([mym4_micro], [4])
>>>>>>> e0140c0a

# To start a new development series, i.e a new major or minor number
# you need to mark an arbitrary commit before the first beta release
# with an annotated tag.  For example the 2.1 branch starts off with
# the tag "gnupg-2.1-base".  This is used as the base for counting
# beta numbers before the first release of a series.

# Below is m4 magic to extract and compute the git revision number,
# the decimalized short revision number, a beta version string and a
# flag indicating a development version (mym4_isbeta).  Note that the
# m4 processing is done by autoconf and not during the configure run.
m4_define([mym4_verslist], m4_split(m4_esyscmd([./autogen.sh --find-version] \
                           mym4_package mym4_major mym4_minor mym4_micro),[:]))
m4_define([mym4_isbeta],       m4_argn(2, mym4_verslist))
m4_define([mym4_version],      m4_argn(4, mym4_verslist))
m4_define([mym4_revision],     m4_argn(7, mym4_verslist))
m4_define([mym4_revision_dec], m4_argn(8, mym4_verslist))
m4_esyscmd([echo ]mym4_version[>VERSION])
AC_INIT([mym4_package],[mym4_version], [https://bugs.gnupg.org])

# When changing the SWDB tag please also adjust the hard coded tags in
# build-aux/speedo.mk and Makefile.am
AC_DEFINE_UNQUOTED(GNUPG_SWDB_TAG, "gnupg22", [swdb tag for this branch])

NEED_GPG_ERROR_VERSION=1.24

NEED_LIBGCRYPT_API=1
NEED_LIBGCRYPT_VERSION=1.7.0

NEED_LIBASSUAN_API=2
NEED_LIBASSUAN_VERSION=2.4.3

NEED_KSBA_API=1
NEED_KSBA_VERSION=1.3.4

NEED_NTBTLS_API=1
NEED_NTBTLS_VERSION=0.1.0

NEED_NPTH_API=1
NEED_NPTH_VERSION=1.2


NEED_GNUTLS_VERSION=3.0

NEED_SQLITE_VERSION=3.7

development_version=mym4_isbeta
PACKAGE=$PACKAGE_NAME
PACKAGE_GT=${PACKAGE_NAME}2
VERSION=$PACKAGE_VERSION

AC_CONFIG_AUX_DIR([build-aux])
AC_CONFIG_SRCDIR([sm/gpgsm.c])
AC_CONFIG_HEADER([config.h])
AM_INIT_AUTOMAKE([serial-tests dist-bzip2 no-dist-gzip])
AC_CANONICAL_HOST
AB_INIT

AC_GNU_SOURCE


# Some status variables.
have_gpg_error=no
have_libgcrypt=no
have_libassuan=no
have_ksba=no
have_ntbtls=no
have_gnutls=no
have_sqlite=no
have_npth=no
have_libusb=no
have_system_resolver=no
gnupg_have_ldap="n/a"

use_zip=yes
use_bzip2=yes
use_exec=yes
use_trust_models=yes
use_tofu=yes
use_libdns=yes
card_support=yes
use_ccid_driver=auto
dirmngr_auto_start=yes
use_tls_library=no
large_secmem=no
show_tor_support=no

# gpg is a required part and can't be disabled anymore.
build_gpg=yes
GNUPG_BUILD_PROGRAM(gpgsm, yes)
# The agent is a required part and can't be disabled anymore.
build_agent=yes
GNUPG_BUILD_PROGRAM(scdaemon, yes)
GNUPG_BUILD_PROGRAM(g13, no)
GNUPG_BUILD_PROGRAM(dirmngr, yes)
GNUPG_BUILD_PROGRAM(doc, yes)
GNUPG_BUILD_PROGRAM(symcryptrun, no)
# We use gpgtar to unpack test data, hence we always build it.  If the
# user opts out, we simply don't install it.
GNUPG_BUILD_PROGRAM(gpgtar, yes)
GNUPG_BUILD_PROGRAM(wks-tools, no)

AC_SUBST(PACKAGE)
AC_SUBST(PACKAGE_GT)
AC_SUBST(VERSION)
AC_DEFINE_UNQUOTED(PACKAGE, "$PACKAGE", [Name of this package])
AC_DEFINE_UNQUOTED(PACKAGE_GT, "$PACKAGE_GT",
                                [Name of this package for gettext])
AC_DEFINE_UNQUOTED(VERSION, "$VERSION", [Version of this package])
AC_DEFINE_UNQUOTED(PACKAGE_BUGREPORT, "$PACKAGE_BUGREPORT",
                                        [Bug report address])
AC_DEFINE_UNQUOTED(NEED_LIBGCRYPT_VERSION, "$NEED_LIBGCRYPT_VERSION",
                                       [Required version of Libgcrypt])
AC_DEFINE_UNQUOTED(NEED_KSBA_VERSION, "$NEED_KSBA_VERSION",
                                       [Required version of Libksba])
AC_DEFINE_UNQUOTED(NEED_NTBTLS_VERSION, "$NEED_NTBTLS_VERSION",
                                       [Required version of NTBTLS])



# The default is to use the modules from this package and the few
# other packages in a standard place; i.e where this package gets
# installed.  With these options it is possible to override these
# ${prefix} depended values with fixed paths, which can't be replaced
# at make time.  See also am/cmacros.am and the defaults in AH_BOTTOM.
AC_ARG_WITH(agent-pgm,
    [  --with-agent-pgm=PATH  Use PATH as the default for the agent)],
          GNUPG_AGENT_PGM="$withval", GNUPG_AGENT_PGM="" )
AC_SUBST(GNUPG_AGENT_PGM)
AM_CONDITIONAL(GNUPG_AGENT_PGM, test -n "$GNUPG_AGENT_PGM")
show_gnupg_agent_pgm="(default)"
test -n "$GNUPG_AGENT_PGM" && show_gnupg_agent_pgm="$GNUPG_AGENT_PGM"

AC_ARG_WITH(pinentry-pgm,
    [  --with-pinentry-pgm=PATH  Use PATH as the default for the pinentry)],
          GNUPG_PINENTRY_PGM="$withval", GNUPG_PINENTRY_PGM="" )
AC_SUBST(GNUPG_PINENTRY_PGM)
AM_CONDITIONAL(GNUPG_PINENTRY_PGM, test -n "$GNUPG_PINENTRY_PGM")
show_gnupg_pinentry_pgm="(default)"
test -n "$GNUPG_PINENTRY_PGM" && show_gnupg_pinentry_pgm="$GNUPG_PINENTRY_PGM"


AC_ARG_WITH(scdaemon-pgm,
    [  --with-scdaemon-pgm=PATH  Use PATH as the default for the scdaemon)],
          GNUPG_SCDAEMON_PGM="$withval", GNUPG_SCDAEMON_PGM="" )
AC_SUBST(GNUPG_SCDAEMON_PGM)
AM_CONDITIONAL(GNUPG_SCDAEMON_PGM, test -n "$GNUPG_SCDAEMON_PGM")
show_gnupg_scdaemon_pgm="(default)"
test -n "$GNUPG_SCDAEMON_PGM" && show_gnupg_scdaemon_pgm="$GNUPG_SCDAEMON_PGM"


AC_ARG_WITH(dirmngr-pgm,
    [  --with-dirmngr-pgm=PATH  Use PATH as the default for the dirmngr)],
          GNUPG_DIRMNGR_PGM="$withval", GNUPG_DIRMNGR_PGM="" )
AC_SUBST(GNUPG_DIRMNGR_PGM)
AM_CONDITIONAL(GNUPG_DIRMNGR_PGM, test -n "$GNUPG_DIRMNGR_PGM")
show_gnupg_dirmngr_pgm="(default)"
test -n "$GNUPG_DIRMNGR_PGM" && show_gnupg_dirmngr_pgm="$GNUPG_DIRMNGR_PGM"

AC_ARG_WITH(protect-tool-pgm,
    [  --with-protect-tool-pgm=PATH  Use PATH as the default for the protect-tool)],
          GNUPG_PROTECT_TOOL_PGM="$withval", GNUPG_PROTECT_TOOL_PGM="" )
AC_SUBST(GNUPG_PROTECT_TOOL_PGM)
AM_CONDITIONAL(GNUPG_PROTECT_TOOL_PGM, test -n "$GNUPG_PROTECT_TOOL_PGM")
show_gnupg_protect_tool_pgm="(default)"
test -n "$GNUPG_PROTECT_TOOL_PGM" \
      && show_gnupg_protect_tool_pgm="$GNUPG_PROTECT_TOOL_PGM"

AC_ARG_WITH(dirmngr-ldap-pgm,
    [  --with-dirmngr-ldap-pgm=PATH  Use PATH as the default for the dirmngr ldap wrapper)],
          GNUPG_DIRMNGR_LDAP_PGM="$withval", GNUPG_DIRMNGR_LDAP_PGM="" )
AC_SUBST(GNUPG_DIRMNGR_LDAP_PGM)
AM_CONDITIONAL(GNUPG_DIRMNGR_LDAP_PGM, test -n "$GNUPG_DIRMNGR_LDAP_PGM")
show_gnupg_dirmngr_ldap_pgm="(default)"
test -n "$GNUPG_DIRMNGR_LDAP_PGM" \
      && show_gnupg_dirmngr_ldap_pgm="$GNUPG_DIRMNGR_LDAP_PGM"


#
# For a long time gpg 2.x was installed as gpg2.  This changed with
# 2.2.  This option can be used to install gpg under the name gpg2.
#
AC_ARG_ENABLE(gpg-is-gpg2,
    AC_HELP_STRING([--enable-gpg-is-gpg2],[Set installed name of gpg to gpg2]),
    gpg_is_gpg2=$enableval)
if test "$gpg_is_gpg2" = "yes"; then
   AC_DEFINE(USE_GPG2_HACK, 1, [Define to install gpg as gpg2])
fi
AM_CONDITIONAL(USE_GPG2_HACK, test "$gpg_is_gpg2" = "yes")


# SELinux support includes tracking of sensitive files to avoid
# leaking their contents through processing these files by gpg itself
AC_MSG_CHECKING([whether SELinux support is requested])
AC_ARG_ENABLE(selinux-support,
              AC_HELP_STRING([--enable-selinux-support],
                             [enable SELinux support]),
              selinux_support=$enableval, selinux_support=no)
AC_MSG_RESULT($selinux_support)


AC_MSG_CHECKING([whether to allocate extra secure memory])
AC_ARG_ENABLE(large-secmem,
              AC_HELP_STRING([--enable-large-secmem],
                             [allocate extra secure memory]),
              large_secmem=$enableval, large_secmem=no)
AC_MSG_RESULT($large_secmem)
if test "$large_secmem" = yes ; then
   SECMEM_BUFFER_SIZE=65536
else
   SECMEM_BUFFER_SIZE=32768
fi
AC_DEFINE_UNQUOTED(SECMEM_BUFFER_SIZE,$SECMEM_BUFFER_SIZE,
                   [Size of secure memory buffer])

AC_MSG_CHECKING([calibrated passphrase-stretching (s2k) duration])
AC_ARG_WITH(agent-s2k-calibration,
              AC_HELP_STRING([--with-agent-s2k-calibration=MSEC],
                             [calibrate passphrase stretching (s2k) to MSEC milliseconds]),
              agent_s2k_calibration=$withval, agent_s2k_calibration=100)
AC_MSG_RESULT($agent_s2k_calibration milliseconds)
AC_DEFINE_UNQUOTED(AGENT_S2K_CALIBRATION, $agent_s2k_calibration,
                   [Agent s2k calibration time (ms)])

AC_MSG_CHECKING([whether to enable trust models])
AC_ARG_ENABLE(trust-models,
              AC_HELP_STRING([--disable-trust-models],
                             [disable all trust models except "always"]),
              use_trust_models=$enableval)
AC_MSG_RESULT($use_trust_models)
if test "$use_trust_models" = no ; then
    AC_DEFINE(NO_TRUST_MODELS, 1,
             [Define to include only trust-model always])
fi

AC_MSG_CHECKING([whether to enable TOFU])
AC_ARG_ENABLE(tofu,
                AC_HELP_STRING([--disable-tofu],
                               [disable the TOFU trust model]),
              use_tofu=$enableval, use_tofu=$use_trust_models)
AC_MSG_RESULT($use_tofu)
if test "$use_trust_models" = no && test "$use_tofu" = yes; then
    AC_MSG_ERROR([both --disable-trust-models and --enable-tofu given])
fi

AC_MSG_CHECKING([whether to enable libdns])
AC_ARG_ENABLE(libdns,
                AC_HELP_STRING([--disable-libdns],
                               [do not build with libdns support]),
              use_libdns=$enableval, use_libdns=yes)
AC_MSG_RESULT($use_libdns)
if test x"$use_libdns" = xyes ; then
    AC_DEFINE(USE_LIBDNS, 1, [Build with integrated libdns support])
fi
AM_CONDITIONAL(USE_LIBDNS, test "$use_libdns" = yes)


#
# Options to disable algorithm
#

GNUPG_GPG_DISABLE_ALGO([rsa],[RSA public key])
# Elgamal is a MUST algorithm
# DSA is a MUST algorithm
GNUPG_GPG_DISABLE_ALGO([ecdh],[ECDH public key])
GNUPG_GPG_DISABLE_ALGO([ecdsa],[ECDSA public key])
GNUPG_GPG_DISABLE_ALGO([eddsa],[EdDSA public key])

GNUPG_GPG_DISABLE_ALGO([idea],[IDEA cipher])
# 3DES is a MUST algorithm
GNUPG_GPG_DISABLE_ALGO([cast5],[CAST5 cipher])
GNUPG_GPG_DISABLE_ALGO([blowfish],[BLOWFISH cipher])
GNUPG_GPG_DISABLE_ALGO([aes128],[AES128 cipher])
GNUPG_GPG_DISABLE_ALGO([aes192],[AES192 cipher])
GNUPG_GPG_DISABLE_ALGO([aes256],[AES256 cipher])
GNUPG_GPG_DISABLE_ALGO([twofish],[TWOFISH cipher])
GNUPG_GPG_DISABLE_ALGO([camellia128],[CAMELLIA128 cipher])
GNUPG_GPG_DISABLE_ALGO([camellia192],[CAMELLIA192 cipher])
GNUPG_GPG_DISABLE_ALGO([camellia256],[CAMELLIA256 cipher])

GNUPG_GPG_DISABLE_ALGO([md5],[MD5 hash])
# SHA1 is a MUST algorithm
GNUPG_GPG_DISABLE_ALGO([rmd160],[RIPE-MD160 hash])
GNUPG_GPG_DISABLE_ALGO([sha224],[SHA-224 hash])
# SHA256 is a MUST algorithm for GnuPG.
GNUPG_GPG_DISABLE_ALGO([sha384],[SHA-384 hash])
GNUPG_GPG_DISABLE_ALGO([sha512],[SHA-512 hash])


# Allow disabling of zip support.
# This is in general not a good idea because according to rfc4880 OpenPGP
# implementations SHOULD support ZLIB.
AC_MSG_CHECKING([whether to enable the ZIP and ZLIB compression algorithm])
AC_ARG_ENABLE(zip,
   AC_HELP_STRING([--disable-zip],
                  [disable the ZIP and ZLIB compression algorithm]),
   use_zip=$enableval)
AC_MSG_RESULT($use_zip)

# Allow disabling of bzib2 support.
# It is defined only after we confirm the library is available later
AC_MSG_CHECKING([whether to enable the BZIP2 compression algorithm])
AC_ARG_ENABLE(bzip2,
   AC_HELP_STRING([--disable-bzip2],[disable the BZIP2 compression algorithm]),
   use_bzip2=$enableval)
AC_MSG_RESULT($use_bzip2)

# Configure option to allow or disallow execution of external
# programs, like a photo viewer.
AC_MSG_CHECKING([whether to enable external program execution])
AC_ARG_ENABLE(exec,
    AC_HELP_STRING([--disable-exec],[disable all external program execution]),
    use_exec=$enableval)
AC_MSG_RESULT($use_exec)
if test "$use_exec" = no ; then
    AC_DEFINE(NO_EXEC,1,[Define to disable all external program execution])
fi

if test "$use_exec" = yes ; then
  AC_MSG_CHECKING([whether to enable photo ID viewing])
  AC_ARG_ENABLE(photo-viewers,
      [  --disable-photo-viewers disable photo ID viewers],
      [if test "$enableval" = no ; then
         AC_DEFINE(DISABLE_PHOTO_VIEWER,1,[define to disable photo viewing])
      fi],enableval=yes)
  gnupg_cv_enable_photo_viewers=$enableval
  AC_MSG_RESULT($enableval)

  if test "$gnupg_cv_enable_photo_viewers" = yes ; then
    AC_MSG_CHECKING([whether to use a fixed photo ID viewer])
    AC_ARG_WITH(photo-viewer,
        [  --with-photo-viewer=FIXED_VIEWER  set a fixed photo ID viewer],
        [if test "$withval" = yes ; then
           withval=no
        elif test "$withval" != no ; then
           AC_DEFINE_UNQUOTED(FIXED_PHOTO_VIEWER,"$withval",
  	                    [if set, restrict photo-viewer to this])
        fi],withval=no)
    AC_MSG_RESULT($withval)
  fi
fi


#
# Check for the key/uid cache size.  This can't be zero, but can be
# pretty small on embedded systems.  This is used for the gpg part.
#
AC_MSG_CHECKING([for the size of the key and uid cache])
AC_ARG_ENABLE(key-cache,
        AC_HELP_STRING([--enable-key-cache=SIZE],
                       [Set key cache to SIZE (default 4096)]),,enableval=4096)
if test "$enableval" = "no"; then
   enableval=5
elif test "$enableval" = "yes" || test "$enableval" = ""; then
   enableval=4096
fi
changequote(,)dnl
key_cache_size=`echo "$enableval" | sed 's/[A-Za-z]//g'`
changequote([,])dnl
if test "$enableval" != "$key_cache_size" || test "$key_cache_size" -lt 5; then
   AC_MSG_ERROR([invalid key-cache size])
fi
AC_MSG_RESULT($key_cache_size)
AC_DEFINE_UNQUOTED(PK_UID_CACHE_SIZE,$key_cache_size,
                  [Size of the key and UID caches])



#
# Check whether we want to use Linux capabilities
#
AC_MSG_CHECKING([whether use of capabilities is requested])
AC_ARG_WITH(capabilities,
    [  --with-capabilities     use linux capabilities [default=no]],
[use_capabilities="$withval"],[use_capabilities=no])
AC_MSG_RESULT($use_capabilities)

#
# Check whether to disable the card support
AC_MSG_CHECKING([whether smartcard support is requested])
AC_ARG_ENABLE(card-support,
              AC_HELP_STRING([--disable-card-support],
                             [disable smartcard support]),
              card_support=$enableval)
AC_MSG_RESULT($card_support)
if test "$card_support" = yes ; then
  AC_DEFINE(ENABLE_CARD_SUPPORT,1,[Define to include smartcard support])
else
  build_scdaemon=no
fi

#
# Allow disabling of internal CCID support.
# It is defined only after we confirm the library is available later
#
AC_MSG_CHECKING([whether to enable the internal CCID driver])
AC_ARG_ENABLE(ccid-driver,
              AC_HELP_STRING([--disable-ccid-driver],
                             [disable the internal CCID driver]),
              use_ccid_driver=$enableval)
AC_MSG_RESULT($use_ccid_driver)

AC_MSG_CHECKING([whether to auto start dirmngr])
AC_ARG_ENABLE(dirmngr-auto-start,
              AC_HELP_STRING([--disable-dirmngr-auto-start],
                             [disable auto starting of the dirmngr]),
              dirmngr_auto_start=$enableval)
AC_MSG_RESULT($dirmngr_auto_start)
if test "$dirmngr_auto_start" = yes ; then
    AC_DEFINE(USE_DIRMNGR_AUTO_START,1,
              [Define to enable auto starting of the dirmngr])
fi


#
# To avoid double inclusion of config.h which might happen at some
# places, we add the usual double inclusion protection at the top of
# config.h.
#
AH_TOP([
#ifndef GNUPG_CONFIG_H_INCLUDED
#define GNUPG_CONFIG_H_INCLUDED
])

#
# Stuff which goes at the bottom of config.h.
#
AH_BOTTOM([
/* This is the major version number of GnuPG so that
   source included files can test for this.  Note, that
   we use 2 here even for GnuPG 1.9.x. */
#define GNUPG_MAJOR_VERSION 2

/* Now to separate file name parts.
   Please note that the string version must not contain more
   than one character because the code assumes strlen()==1 */
#ifdef HAVE_DOSISH_SYSTEM
#define DIRSEP_C '\\'
#define DIRSEP_S "\\"
#define EXTSEP_C '.'
#define EXTSEP_S "."
#define PATHSEP_C ';'
#define PATHSEP_S ";"
#define EXEEXT_S ".exe"
#else
#define DIRSEP_C '/'
#define DIRSEP_S "/"
#define EXTSEP_C '.'
#define EXTSEP_S "."
#define PATHSEP_C ':'
#define PATHSEP_S ":"
#define EXEEXT_S ""
#endif

/* This is the same as VERSION, but should be overridden if the
   platform cannot handle things like dots '.' in filenames. Set
   SAFE_VERSION_DOT and SAFE_VERSION_DASH to whatever SAFE_VERSION
   uses for dots and dashes. */
#define SAFE_VERSION VERSION
#define SAFE_VERSION_DOT  '.'
#define SAFE_VERSION_DASH '-'

/* Some global constants.
 * Note that the homedir must not end in a slash.  */
#ifdef HAVE_DOSISH_SYSTEM
# ifdef HAVE_DRIVE_LETTERS
#  define GNUPG_DEFAULT_HOMEDIR "c:/gnupg"
# else
#  define GNUPG_DEFAULT_HOMEDIR "/gnupg"
# endif
#elif defined(__VMS)
#define GNUPG_DEFAULT_HOMEDIR "/SYS$LOGIN/gnupg"
#else
#define GNUPG_DEFAULT_HOMEDIR "~/.gnupg"
#endif
#define GNUPG_PRIVATE_KEYS_DIR  "private-keys-v1.d"
#define GNUPG_OPENPGP_REVOC_DIR "openpgp-revocs.d"

/* For some systems (DOS currently), we hardcode the path here.  For
   POSIX systems the values are constructed by the Makefiles, so that
   the values may be overridden by the make invocations; this is to
   comply with the GNU coding standards.  Note that these values are
   only defaults.  */
#ifdef HAVE_DOSISH_SYSTEM
# ifdef HAVE_DRIVE_LETTERS
#  define GNUPG_BINDIR      "c:\\gnupg"
#  define GNUPG_LIBEXECDIR  "c:\\gnupg"
#  define GNUPG_LIBDIR      "c:\\gnupg"
#  define GNUPG_DATADIR     "c:\\gnupg"
#  define GNUPG_SYSCONFDIR  "c:\\gnupg"
# else
#  define GNUPG_BINDIR      "\\gnupg"
#  define GNUPG_LIBEXECDIR  "\\gnupg"
#  define GNUPG_LIBDIR      "\\gnupg"
#  define GNUPG_DATADIR     "\\gnupg"
#  define GNUPG_SYSCONFDIR  "\\gnupg"
# endif
#endif

/* Derive some other constants. */
#if !(defined(HAVE_FORK) && defined(HAVE_PIPE) && defined(HAVE_WAITPID))
#define EXEC_TEMPFILE_ONLY
#endif


/* We didn't define endianness above, so get it from OS macros.  This
   is intended for making fat binary builds on OS X. */
#if !defined(BIG_ENDIAN_HOST) && !defined(LITTLE_ENDIAN_HOST)
#if defined(__BIG_ENDIAN__)
#define BIG_ENDIAN_HOST 1
#elif defined(__LITTLE_ENDIAN__)
#define LITTLE_ENDIAN_HOST 1
#else
#error "No endianness found"
#endif
#endif


/* Hack used for W32: ldap.m4 also tests for the ASCII version of
   ldap_start_tls_s because that is the actual symbol used in the
   library.  winldap.h redefines it to our commonly used value,
   thus we define our usual macro here.  */
#ifdef HAVE_LDAP_START_TLS_SA
# ifndef HAVE_LDAP_START_TLS_S
#  define HAVE_LDAP_START_TLS_S 1
# endif
#endif

/* Provide the es_ macro for estream.  */
#define GPGRT_ENABLE_ES_MACROS 1

/* Tell libgcrypt not to use its own libgpg-error implementation. */
#define USE_LIBGPG_ERROR 1

/* Tell Libgcrypt not to include deprecated definitions.  */
#define GCRYPT_NO_DEPRECATED 1

/* Our HTTP code is used in estream mode.  */
#define HTTP_USE_ESTREAM 1

/* Under W32 we do an explicit socket initialization, thus we need to
   avoid the on-demand initialization which would also install an atexit
   handler.  */
#define HTTP_NO_WSASTARTUP

/* Under Windows we use the gettext code from libgpg-error.  */
#define GPG_ERR_ENABLE_GETTEXT_MACROS

/* Under WindowsCE we use the strerror replacement from libgpg-error.  */
#define GPG_ERR_ENABLE_ERRNO_MACROS

#endif /*GNUPG_CONFIG_H_INCLUDED*/
])


AM_MAINTAINER_MODE
AC_ARG_VAR(SYSROOT,[locate config scripts also below that directory])

# Checks for programs.
AC_MSG_NOTICE([checking for programs])
AC_PROG_MAKE_SET
AM_SANITY_CHECK
missing_dir=`cd $ac_aux_dir && pwd`
AM_MISSING_PROG(ACLOCAL, aclocal, $missing_dir)
AM_MISSING_PROG(AUTOCONF, autoconf, $missing_dir)
AM_MISSING_PROG(AUTOMAKE, automake, $missing_dir)
AM_MISSING_PROG(AUTOHEADER, autoheader, $missing_dir)
AM_MISSING_PROG(MAKEINFO, makeinfo, $missing_dir)
AM_SILENT_RULES
AC_PROG_AWK
AC_PROG_CC
AC_PROG_CPP
AM_PROG_CC_C_O
if test "x$ac_cv_prog_cc_c89" = "xno" ; then
  AC_MSG_ERROR([[No C-89 compiler found]])
fi
AC_PROG_INSTALL
AC_PROG_LN_S
AC_PROG_RANLIB
AC_CHECK_TOOL(AR, ar, :)
AC_PATH_PROG(PERL,"perl")
AC_CHECK_TOOL(WINDRES, windres, :)
AC_PATH_PROG(YAT2M, "yat2m")
AC_ARG_VAR(YAT2M, [tool to convert texi to man pages])
AM_CONDITIONAL(HAVE_YAT2M, test -n "$ac_cv_path_YAT2M")
AC_ISC_POSIX
AC_SYS_LARGEFILE
GNUPG_CHECK_USTAR


# We need to compile and run a program on the build machine.  A
# comment in libgpg-error says that the AC_PROG_CC_FOR_BUILD macro in
# the AC archive is broken for autoconf 2.57.  Given that there is no
# newer version of that macro, we assume that it is also broken for
# autoconf 2.61 and thus we use a simple but usually sufficient
# approach.
AC_MSG_CHECKING(for cc for build)
if test "$cross_compiling" = "yes"; then
  CC_FOR_BUILD="${CC_FOR_BUILD-cc}"
else
  CC_FOR_BUILD="${CC_FOR_BUILD-$CC}"
fi
AC_MSG_RESULT($CC_FOR_BUILD)
AC_ARG_VAR(CC_FOR_BUILD,[build system C compiler])

# We need to call this macro because other pkg-config macros are
# not always used.
PKG_PROG_PKG_CONFIG


try_gettext=yes
require_iconv=yes
have_dosish_system=no
have_w32_system=no
have_w32ce_system=no
have_android_system=no
use_simple_gettext=no
use_ldapwrapper=yes
mmap_needed=yes
case "${host}" in
    *-mingw32*)
        # special stuff for Windoze NT
        ac_cv_have_dev_random=no
        AC_DEFINE(USE_ONLY_8DOT3,1,
                  [Set this to limit filenames to the 8.3 format])
        AC_DEFINE(USE_SIMPLE_GETTEXT,1,
                  [Because the Unix gettext has too much overhead on
                   MingW32 systems and these systems lack Posix functions,
                   we use a simplified version of gettext])
        have_dosish_system=yes
        have_w32_system=yes
        require_iconv=no
        use_ldapwrapper=no  # Fixme: Do this only for CE.
        case "${host}" in
          *-mingw32ce*)
            have_w32ce_system=yes
            ;;
          *)
            AC_DEFINE(HAVE_DRIVE_LETTERS,1,
                      [Defined if the OS supports drive letters.])
            ;;
        esac
        try_gettext="no"
	use_simple_gettext=yes
	mmap_needed=no
        ;;
    i?86-emx-os2 | i?86-*-os2*emx )
        # OS/2 with the EMX environment
        ac_cv_have_dev_random=no
        AC_DEFINE(HAVE_DRIVE_LETTERS)
        have_dosish_system=yes
        try_gettext="no"
        ;;

    i?86-*-msdosdjgpp*)
        # DOS with the DJGPP environment
        ac_cv_have_dev_random=no
        AC_DEFINE(HAVE_DRIVE_LETTERS)
        have_dosish_system=yes
        try_gettext="no"
        ;;

    *-*-hpux*)
        if test -z "$GCC" ; then
            CFLAGS="-Ae -D_HPUX_SOURCE $CFLAGS"
        fi
        ;;
    *-dec-osf4*)
        if test -z "$GCC" ; then
            # Suppress all warnings
            # to get rid of the unsigned/signed char mismatch warnings.
            CFLAGS="-w $CFLAGS"
        fi
        ;;
    *-dec-osf5*)
        if test -z "$GCC" ; then
            # Use the newer compiler `-msg_disable ptrmismatch1' to
            # get rid of the unsigned/signed char mismatch warnings.
            # Using this may hide other pointer mismatch warnings, but
	    # it at least lets other warning classes through
            CFLAGS="-msg_disable ptrmismatch1 $CFLAGS"
        fi
        ;;
    m68k-atari-mint)
        ;;
    *-linux-android*)
        have_android_system=yes
        # Android is fully utf-8 and we do not want to use iconv to
        # keeps things simple
        require_iconv=no
        ;;
    *-apple-darwin*)
        AC_DEFINE(_DARWIN_C_SOURCE, 900000L,
                  Expose all libc features (__DARWIN_C_FULL).)
        ;;
    *)
       ;;
esac

if test "$have_dosish_system" = yes; then
   AC_DEFINE(HAVE_DOSISH_SYSTEM,1,
             [Defined if we run on some of the PCDOS like systems
              (DOS, Windoze. OS/2) with special properties like
              no file modes, case insensitive file names and preferred
              use of backslashes as directory name separators.])
fi
AM_CONDITIONAL(HAVE_DOSISH_SYSTEM, test "$have_dosish_system" = yes)

AM_CONDITIONAL(USE_SIMPLE_GETTEXT, test x"$use_simple_gettext" = xyes)

if test "$have_w32_system" = yes; then
   AC_DEFINE(HAVE_W32_SYSTEM,1, [Defined if we run on a W32 API based system])
   if test "$have_w32ce_system" = yes; then
      AC_DEFINE(HAVE_W32CE_SYSTEM,1,[Defined if we run on WindowsCE])
   fi
fi
AM_CONDITIONAL(HAVE_W32_SYSTEM, test "$have_w32_system" = yes)
AM_CONDITIONAL(HAVE_W32CE_SYSTEM, test "$have_w32ce_system" = yes)

if test "$have_android_system" = yes; then
   AC_DEFINE(HAVE_ANDROID_SYSTEM,1, [Defined if we build for an Android system])
fi
AM_CONDITIONAL(HAVE_ANDROID_SYSTEM, test "$have_android_system" = yes)


# (These need to go after AC_PROG_CC so that $EXEEXT is defined)
AC_DEFINE_UNQUOTED(EXEEXT,"$EXEEXT",[The executable file extension, if any])


#
# Checks for libraries.
#
AC_MSG_NOTICE([checking for libraries])


#
# libgpg-error is a library with error codes shared between GnuPG
# related projects.
#
AM_PATH_GPG_ERROR("$NEED_GPG_ERROR_VERSION",
                  have_gpg_error=yes,have_gpg_error=no)


#
# Libgcrypt is our generic crypto library
#
AM_PATH_LIBGCRYPT("$NEED_LIBGCRYPT_API:$NEED_LIBGCRYPT_VERSION",
        have_libgcrypt=yes,have_libgcrypt=no)


#
# libassuan is used for IPC
#
AM_PATH_LIBASSUAN("$NEED_LIBASSUAN_API:$NEED_LIBASSUAN_VERSION",
                  have_libassuan=yes,have_libassuan=no)
if test "$have_libassuan" = "yes"; then
  AC_DEFINE_UNQUOTED(GNUPG_LIBASSUAN_VERSION, "$libassuan_version",
                     [version of the libassuan library])
  show_tor_support="only .onion"
fi


#
# libksba is our X.509 support library
#
AM_PATH_KSBA("$NEED_KSBA_API:$NEED_KSBA_VERSION",have_ksba=yes,have_ksba=no)


#
# libusb allows us to use the integrated CCID smartcard reader driver.
#
# FiXME: Use GNUPG_CHECK_LIBUSB and modify to use separate AC_SUBSTs.
if test "$use_ccid_driver" = auto || test "$use_ccid_driver" = yes; then
   case "${host}" in
     *-mingw32*)
       LIBUSB_NAME=
       LIBUSB_LIBS=
       LIBUSB_CPPFLAGS=
       ;;
     *-*-darwin*)
       LIBUSB_NAME=usb-1.0
       LIBUSB_LIBS="-Wl,-framework,CoreFoundation -Wl,-framework,IOKit"
       ;;
     *-*-freebsd*)
       # FreeBSD has a native 1.0 compatible library by -lusb.
       LIBUSB_NAME=usb
       LIBUSB_LIBS=
       ;;
     *)
       LIBUSB_NAME=usb-1.0
       LIBUSB_LIBS=
       ;;
   esac
fi
if test x"$LIBUSB_NAME" != x ; then
   AC_CHECK_LIB($LIBUSB_NAME, libusb_init,
                [ LIBUSB_LIBS="-l$LIBUSB_NAME $LIBUSB_LIBS"
                  have_libusb=yes ])
   AC_MSG_CHECKING([libusb include dir])
   usb_incdir_found="no"
   for _incdir in "" "/usr/include/libusb-1.0" "/usr/local/include/libusb-1.0"; do
     _libusb_save_cppflags=$CPPFLAGS
     if test -n "${_incdir}"; then
       CPPFLAGS="-I${_incdir} ${CPPFLAGS}"
     fi
     AC_PREPROC_IFELSE([AC_LANG_SOURCE([[@%:@include <libusb.h>]])],
     [usb_incdir=${_incdir}; usb_incdir_found="yes"], [])
     CPPFLAGS=${_libusb_save_cppflags}
     if test "$usb_incdir_found" = "yes"; then
       break
     fi
   done
   if test "$usb_incdir_found" = "yes"; then
     AC_MSG_RESULT([${usb_incdir}])
   else
     AC_MSG_RESULT([not found])
     usb_incdir=""
     have_libusb=no
     if test "$use_ccid_driver" != yes; then
       use_ccid_driver=no
     fi
     LIBUSB_LIBS=""
   fi

   if test "$have_libusb" = yes; then
     AC_DEFINE(HAVE_LIBUSB,1, [defined if libusb is available])
   fi
   if test x"$usb_incdir" = x; then
     LIBUSB_CPPFLAGS=""
   else
     LIBUSB_CPPFLAGS="-I${usb_incdir}"
   fi
fi
AC_SUBST(LIBUSB_LIBS)
AC_SUBST(LIBUSB_CPPFLAGS)

#
# Check whether it is necessary to link against libdl.
# (For example to load libpcsclite)
#
gnupg_dlopen_save_libs="$LIBS"
LIBS=""
AC_SEARCH_LIBS(dlopen, c dl,,,)
DL_LIBS=$LIBS
AC_SUBST(DL_LIBS)
LIBS="$gnupg_dlopen_save_libs"


# Checks for g10

AC_ARG_ENABLE(sqlite,
                AC_HELP_STRING([--disable-sqlite],
                               [disable the use of SQLITE]),
              try_sqlite=$enableval, try_sqlite=yes)

if test x"$use_tofu" = xyes ; then
  if test x"$try_sqlite" = xyes ; then
    PKG_CHECK_MODULES([SQLITE3], [sqlite3 >= $NEED_SQLITE_VERSION],
                                 [have_sqlite=yes],
                                 [have_sqlite=no])
  fi
  if test "$have_sqlite" = "yes"; then
    :
    AC_SUBST([SQLITE3_CFLAGS])
    AC_SUBST([SQLITE3_LIBS])
  else
    use_tofu=no
    tmp=$(echo "$SQLITE3_PKG_ERRORS" | tr '\n' '\v' | sed 's/\v/\n*** /g')
    AC_MSG_WARN([[
***
*** Building without SQLite support - TOFU disabled
***
*** $tmp]])
  fi
fi

AM_CONDITIONAL(SQLITE3, test "$have_sqlite" = "yes")

if test x"$use_tofu" = xyes ; then
    AC_DEFINE(USE_TOFU, 1, [Enable to build the TOFU code])
fi


# Checks for g13

AC_PATH_PROG(ENCFS, encfs, /usr/bin/encfs)
AC_DEFINE_UNQUOTED(ENCFS,
	"${ENCFS}", [defines the filename of the encfs program])

AC_PATH_PROG(FUSERMOUNT, fusermount, /usr/bin/fusermount)
AC_DEFINE_UNQUOTED(FUSERMOUNT,
	"${FUSERMOUNT}", [defines the filename of the fusermount program])


# Checks for dirmngr


#
# Checks for symcryptrun:
#

# libutil has openpty() and login_tty().
AC_CHECK_LIB(util, openpty,
              [ LIBUTIL_LIBS="$LIBUTIL_LIBS -lutil"
                AC_DEFINE(HAVE_LIBUTIL,1,
                         [defined if libutil is available])
             ])
AC_SUBST(LIBUTIL_LIBS)

# shred is used to clean temporary plain text files.
AC_PATH_PROG(SHRED, shred, /usr/bin/shred)
AC_DEFINE_UNQUOTED(SHRED,
	"${SHRED}", [defines the filename of the shred program])


#
# Check whether the nPth library is available
#
AM_PATH_NPTH("$NEED_NPTH_API:$NEED_NPTH_VERSION",have_npth=yes,have_npth=no)
if test "$have_npth" = "yes"; then
  AC_DEFINE(HAVE_NPTH, 1,
              [Defined if the New Portable Thread Library is available])
  AC_DEFINE(USE_NPTH, 1,
              [Defined if support for nPth is requested and nPth is available])
else
  AC_MSG_WARN([[
***
*** To support concurrent access for example in gpg-agent and the SCdaemon
*** we need the support of the New Portable Threads Library.
***]])
fi


#
# NTBTLS is our TLS library.  If it is not available fallback to
# GNUTLS.
#
AC_ARG_ENABLE(ntbtls,
              AC_HELP_STRING([--disable-ntbtls],
                             [disable the use of NTBTLS as TLS library]),
              try_ntbtls=$enableval, try_ntbtls=yes)
if test x"$try_ntbtls" = xyes ; then
  AM_PATH_NTBTLS("$NEED_NTBTLS_API:$NEED_NTBTLS_VERSION",
                 [have_ntbtls=yes],[have_ntbtls=no])
fi
if test "$have_ntbtls" = yes ; then
   use_tls_library=ntbtls
   AC_DEFINE(HTTP_USE_NTBTLS, 1, [Enable NTBTLS support in http.c])
else
  AC_ARG_ENABLE(gnutls,
                AC_HELP_STRING([--disable-gnutls],
                               [disable GNUTLS as fallback TLS library]),
                try_gnutls=$enableval, try_gnutls=yes)
  if test x"$try_gnutls" = xyes ; then
    PKG_CHECK_MODULES([LIBGNUTLS], [gnutls >= $NEED_GNUTLS_VERSION],
                                   [have_gnutls=yes],
                                   [have_gnutls=no])
  fi
  if test "$have_gnutls" = "yes"; then
    AC_SUBST([LIBGNUTLS_CFLAGS])
    AC_SUBST([LIBGNUTLS_LIBS])
    use_tls_library=gnutls
    AC_DEFINE(HTTP_USE_GNUTLS, 1, [Enable GNUTLS support in http.c])
  else
    tmp=$(echo "$LIBGNUTLS_PKG_ERRORS" | tr '\n' '\v' | sed 's/\v/\n*** /g')
    AC_MSG_WARN([[
***
*** Building without NTBTLS and GNUTLS - no TLS access to keyservers.
***
*** $tmp]])
  fi
fi

#
# Allow to set a fixed trust store file for system provided certificates.
#
AC_ARG_WITH([default-trust-store-file],
            [AC_HELP_STRING([--with-default-trust-store-file=FILE],
                            [Use FILE as system trust store])],
            default_trust_store_file="$withval",
            default_trust_store_file="")
if test x"$default_trust_store_file" = xno;then
  default_trust_store_file=""
fi
if test x"$default_trust_store_file" != x ; then
  AC_DEFINE_UNQUOTED([DEFAULT_TRUST_STORE_FILE],
    ["$default_trust_store_file"], [Use as default system trust store file])
fi


AC_MSG_NOTICE([checking for networking options])

#
# Must check for network library requirements before doing link tests
# for ldap, for example. If ldap libs are static (or dynamic and without
# ELF runtime link paths), then link will fail and LDAP support won't
# be detected.
#
AC_CHECK_FUNC(gethostbyname, , AC_CHECK_LIB(nsl, gethostbyname,
	[NETLIBS="-lnsl $NETLIBS"]))
AC_CHECK_FUNC(setsockopt, , AC_CHECK_LIB(socket, setsockopt,
	[NETLIBS="-lsocket $NETLIBS"]))


#
# Check standard resolver functions.
#
if test "$build_dirmngr" = "yes"; then
  _dns_save_libs=$LIBS
  LIBS=""

  # Find the system resolver which can always be enabled with
  # the dirmngr option --standard-resolver.

  # the double underscore thing is a glibc-ism?
  AC_SEARCH_LIBS(res_query,resolv bind,,
                 AC_SEARCH_LIBS(__res_query,resolv bind,,have_resolver=no))
  AC_SEARCH_LIBS(dn_expand,resolv bind,,
                 AC_SEARCH_LIBS(__dn_expand,resolv bind,,have_resolver=no))

  # macOS renames dn_skipname into res_9_dn_skipname in <resolv.h>,
  # and for some reason fools us into believing we don't need
  # -lresolv even if we do.  Since the test program checking for the
  # symbol does not include <resolv.h>, we need to check for the
  # renamed symbol explicitly.
  AC_SEARCH_LIBS(res_9_dn_skipname,resolv bind,,
      AC_SEARCH_LIBS(dn_skipname,resolv bind,,
          AC_SEARCH_LIBS(__dn_skipname,resolv bind,,have_resolver=no)))

  if test x"$have_resolver" != xno ; then

      # Make sure that the BIND 4 resolver interface is workable before
      # enabling any code that calls it.  At some point I'll rewrite the
      # code to use the BIND 8 resolver API.
      # We might also want to use libdns instead.

    AC_MSG_CHECKING([whether the resolver is usable])
    AC_LINK_IFELSE([AC_LANG_PROGRAM([[#include <sys/types.h>
#include <netinet/in.h>
#include <arpa/nameser.h>
#include <resolv.h>]],
[[unsigned char answer[PACKETSZ];
  res_query("foo.bar",C_IN,T_A,answer,PACKETSZ);
  dn_skipname(0,0);
  dn_expand(0,0,0,0,0);
]])],have_resolver=yes,have_resolver=no)
    AC_MSG_RESULT($have_resolver)

    # This is Apple-specific and somewhat bizarre as they changed the
    # define in bind 8 for some reason.

    if test x"$have_resolver" != xyes ; then
      AC_MSG_CHECKING(
           [whether I can make the resolver usable with BIND_8_COMPAT])
      AC_LINK_IFELSE([AC_LANG_PROGRAM([[#define BIND_8_COMPAT
#include <sys/types.h>
#include <netinet/in.h>
#include <arpa/nameser.h>
#include <resolv.h>]],
[[unsigned char answer[PACKETSZ];
  res_query("foo.bar",C_IN,T_A,answer,PACKETSZ);
  dn_skipname(0,0); dn_expand(0,0,0,0,0);
]])],[have_resolver=yes ; need_compat=yes])
      AC_MSG_RESULT($have_resolver)
    fi
  fi

  if test x"$have_resolver" = xyes ; then
    AC_DEFINE(HAVE_SYSTEM_RESOLVER,1,[The system's resolver is usable.])
    DNSLIBS="$DNSLIBS $LIBS"
    if test x"$need_compat" = xyes ; then
      AC_DEFINE(BIND_8_COMPAT,1,[an Apple OSXism])
    fi
    if test "$use_libdns" = yes; then
     show_tor_support=yes
    fi
  elif test "$use_libdns" = yes; then
    show_tor_support=yes
  else
    AC_MSG_WARN([[
***
*** The system's DNS resolver is not usable.
*** Dirmngr functionality is limited.
***]])
    show_tor_support="${show_tor_support} (no system resolver)"
  fi

  if test "$have_w32_system" = yes; then
    if test "$use_libdns" = yes; then
      DNSLIBS="$DNSLIBS -liphlpapi"
    fi
  fi

  LIBS=$_dns_save_libs
fi

AC_SUBST(DNSLIBS)


#
# Check for LDAP
#
# Note that running the check changes the variable
# gnupg_have_ldap from "n/a" to "no" or "yes".

AC_ARG_ENABLE(ldap,
    AC_HELP_STRING([--disable-ldap],[disable LDAP support]),
    [if test "$enableval" = "no"; then gnupg_have_ldap=no; fi])

if test "$gnupg_have_ldap" != "no" ; then
  if test "$build_dirmngr" = "yes" ; then
     GNUPG_CHECK_LDAP($NETLIBS)
     AC_CHECK_LIB(lber, ber_free,
                  [ LBER_LIBS="$LBER_LIBS -llber"
                    AC_DEFINE(HAVE_LBER,1,
                             [defined if liblber is available])
                    have_lber=yes
                 ])
  fi
fi
AC_SUBST(LBER_LIBS)
if test "$gnupg_have_ldap" = "no"; then
    AC_MSG_WARN([[
***
*** Building without LDAP support.
*** No CRL access or X.509 certificate search available.
***]])
fi

AM_CONDITIONAL(USE_LDAP, [test "$gnupg_have_ldap" = yes])
if test "$gnupg_have_ldap" = yes ; then
  AC_DEFINE(USE_LDAP,1,[Defined if LDAP is support])
else
 use_ldapwrapper=no
fi

if test "$use_ldapwrapper" = yes; then
   AC_DEFINE(USE_LDAPWRAPPER,1, [Build dirmngr with LDAP wrapper process])
fi
AM_CONDITIONAL(USE_LDAPWRAPPER, test "$use_ldapwrapper" = yes)




#
# Check for sendmail
#
# This isn't necessarily sendmail itself, but anything that gives a
# sendmail-ish interface to the outside world.  That includes Exim,
# Postfix, etc.  Basically, anything that can handle "sendmail -t".
AC_ARG_WITH(mailprog,
      AC_HELP_STRING([--with-mailprog=NAME],
                     [use "NAME -t" for mail transport]),
             ,with_mailprog=yes)
if test x"$with_mailprog" = xyes ; then
    AC_PATH_PROG(SENDMAIL,sendmail,,$PATH:/usr/sbin:/usr/libexec:/usr/lib)
elif test x"$with_mailprog" != xno ; then
    AC_MSG_CHECKING([for a mail transport program])
    AC_SUBST(SENDMAIL,$with_mailprog)
    AC_MSG_RESULT($with_mailprog)
fi


#
# Construct a printable name of the OS
#
case "${host}" in
    *-mingw32ce*)
        PRINTABLE_OS_NAME="W32CE"
        ;;
    *-mingw32*)
        PRINTABLE_OS_NAME="MingW32"
        ;;
    *-*-cygwin*)
        PRINTABLE_OS_NAME="Cygwin"
        ;;
    i?86-emx-os2 | i?86-*-os2*emx )
        PRINTABLE_OS_NAME="OS/2"
        ;;
    i?86-*-msdosdjgpp*)
        PRINTABLE_OS_NAME="MSDOS/DJGPP"
        try_dynload=no
        ;;
    *-linux*)
        PRINTABLE_OS_NAME="GNU/Linux"
        ;;
    *)
        PRINTABLE_OS_NAME=`uname -s || echo "Unknown"`
        ;;
esac
AC_DEFINE_UNQUOTED(PRINTABLE_OS_NAME, "$PRINTABLE_OS_NAME",
                   [A human readable text with the name of the OS])


#
# Checking for iconv
#
if test "$require_iconv" = yes; then
  AM_ICONV
else
  LIBICONV=
  LTLIBICONV=
  AC_SUBST(LIBICONV)
  AC_SUBST(LTLIBICONV)
fi


#
# Check for gettext
#
# This is "GNU gnupg" - The project-id script from gettext
#                       needs this string
#
AC_MSG_NOTICE([checking for gettext])
AM_PO_SUBDIRS
AM_GNU_GETTEXT_VERSION([0.17])
if test "$try_gettext" = yes; then
  AM_GNU_GETTEXT([external],[need-ngettext])

  # gettext requires some extra checks.  These really should be part of
  # the basic AM_GNU_GETTEXT macro.  TODO: move other gettext-specific
  # function checks to here.

  AC_CHECK_FUNCS(strchr)
else
  USE_NLS=no
  USE_INCLUDED_LIBINTL=no
  BUILD_INCLUDED_LIBINTL=no
  POSUB=po
  AC_SUBST(USE_NLS)
  AC_SUBST(USE_INCLUDED_LIBINTL)
  AC_SUBST(BUILD_INCLUDED_LIBINTL)
  AC_SUBST(POSUB)
fi

# We use HAVE_LANGINFO_CODESET in a couple of places.
AM_LANGINFO_CODESET

# Checks required for our use of locales
gt_LC_MESSAGES


#
# SELinux support
#
if test "$selinux_support" = yes ; then
  AC_DEFINE(ENABLE_SELINUX_HACKS,1,[Define to enable SELinux support])
fi


#
# Checks for header files.
#
AC_MSG_NOTICE([checking for header files])
AC_HEADER_STDC
AC_CHECK_HEADERS([string.h unistd.h langinfo.h termio.h locale.h getopt.h \
                  pty.h utmp.h pwd.h inttypes.h signal.h sys/select.h     \
                  stdint.h signal.h util.h libutil.h termios.h \
                  ucred.h sys/sysmacros.h sys/mkdev.h])

AC_HEADER_TIME


#
# Checks for typedefs, structures, and compiler characteristics.
#
AC_MSG_NOTICE([checking for system characteristics])
AC_C_CONST
AC_C_INLINE
AC_C_VOLATILE
AC_TYPE_SIZE_T
AC_TYPE_MODE_T
AC_TYPE_SIGNAL
AC_DECL_SYS_SIGLIST

gl_HEADER_SYS_SOCKET
gl_TYPE_SOCKLEN_T

AC_SEARCH_LIBS([inet_addr], [nsl])

AC_ARG_ENABLE(endian-check,
              AC_HELP_STRING([--disable-endian-check],
	      [disable the endian check and trust the OS provided macros]),
	      endiancheck=$enableval,endiancheck=yes)

if test x"$endiancheck" = xyes ; then
  GNUPG_CHECK_ENDIAN
fi

# fixme: we should get rid of the byte type
GNUPG_CHECK_TYPEDEF(byte, HAVE_BYTE_TYPEDEF)
GNUPG_CHECK_TYPEDEF(ushort, HAVE_USHORT_TYPEDEF)
GNUPG_CHECK_TYPEDEF(ulong, HAVE_ULONG_TYPEDEF)
GNUPG_CHECK_TYPEDEF(u16, HAVE_U16_TYPEDEF)
GNUPG_CHECK_TYPEDEF(u32, HAVE_U32_TYPEDEF)

AC_CHECK_SIZEOF(unsigned short)
AC_CHECK_SIZEOF(unsigned int)
AC_CHECK_SIZEOF(unsigned long)
AC_CHECK_SIZEOF(unsigned long long)
AC_HEADER_TIME
AC_CHECK_SIZEOF(time_t,,[[
#include <stdio.h>
#if TIME_WITH_SYS_TIME
# include <sys/time.h>
# include <time.h>
#else
# if HAVE_SYS_TIME_H
#  include <sys/time.h>
# else
#  include <time.h>
# endif
#endif
]])
GNUPG_TIME_T_UNSIGNED


if test "$ac_cv_sizeof_unsigned_short" = "0" \
   || test "$ac_cv_sizeof_unsigned_int" = "0" \
   || test "$ac_cv_sizeof_unsigned_long" = "0"; then
    AC_MSG_WARN([Hmmm, something is wrong with the sizes - using defaults]);
fi


#
# Checks for library functions.
#
AC_MSG_NOTICE([checking for library functions])
AC_CHECK_DECLS(getpagesize)
AC_FUNC_FSEEKO
AC_FUNC_VPRINTF
AC_FUNC_FORK
AC_CHECK_FUNCS([strerror strlwr tcgetattr mmap canonicalize_file_name])
AC_CHECK_FUNCS([strcasecmp strncasecmp ctermid times gmtime_r strtoull])
AC_CHECK_FUNCS([setenv unsetenv fcntl ftruncate inet_ntop])
AC_CHECK_FUNCS([canonicalize_file_name])
AC_CHECK_FUNCS([gettimeofday getrusage getrlimit setrlimit clock_gettime])
AC_CHECK_FUNCS([atexit raise getpagesize strftime nl_langinfo setlocale])
AC_CHECK_FUNCS([waitpid wait4 sigaction sigprocmask pipe getaddrinfo])
AC_CHECK_FUNCS([ttyname rand ftello fsync stat lstat])
AC_CHECK_FUNCS([memicmp stpcpy strsep strlwr strtoul memmove stricmp strtol \
                memrchr isascii timegm getrusage setrlimit stat setlocale   \
                flockfile funlockfile getpwnam getpwuid \
                getenv inet_pton strpbrk])

# On some systems (e.g. Solaris) nanosleep requires linking to librl.
# Given that we use nanosleep only as an optimization over a select
# based wait function we want it only if it is available in libc.
_save_libs="$LIBS"
AC_SEARCH_LIBS([nanosleep], [],
               [AC_DEFINE(HAVE_NANOSLEEP,1,
                [Define to 1 if you have the `nanosleep' function in libc.])])
LIBS="$_save_libs"


# See whether libc supports the Linux inotify interface
case "${host}" in
    *-*-linux*)
        AC_CHECK_FUNCS([inotify_init])
        ;;
esac


if test "$have_android_system" = yes; then
   # On Android ttyname is a stub but prints an error message.
   AC_DEFINE(HAVE_BROKEN_TTYNAME,1,
             [Defined if ttyname does not work properly])
fi

AC_CHECK_TYPES([struct sigaction, sigset_t],,,[#include <signal.h>])

# Dirmngr requires mmap on Unix systems.
if test $ac_cv_func_mmap != yes -a $mmap_needed = yes; then
  AC_MSG_ERROR([[Sorry, the current implementation requires mmap.]])
fi


#
# Check for the getsockopt SO_PEERCRED, etc.
#
AC_CHECK_MEMBERS([struct ucred.pid, struct ucred.cr_pid, struct sockpeercred.pid], [], [], [#include <sys/types.h>
#include <sys/socket.h> ])

# (Open)Solaris
AC_CHECK_FUNCS([getpeerucred])


#
# W32 specific test
#
GNUPG_FUNC_MKDIR_TAKES_ONE_ARG

#
# Sanity check regex.  Tests adapted from mutt.
#
AC_MSG_CHECKING([whether regular expression support is requested])
AC_ARG_ENABLE(regex,
  AC_HELP_STRING([--disable-regex],
    [do not handle regular expressions in trust signatures]),
  use_regex=$enableval, use_regex=yes)
AC_MSG_RESULT($use_regex)

if test "$use_regex" = yes ; then
  _cppflags="${CPPFLAGS}"
  _ldflags="${LDFLAGS}"
  AC_ARG_WITH(regex,
     AC_HELP_STRING([--with-regex=DIR],[look for regex in DIR]),
      [
      if test -d "$withval" ; then
        CPPFLAGS="${CPPFLAGS} -I$withval/include"
        LDFLAGS="${LDFLAGS} -L$withval/lib"
      fi
      ],withval="")

  # Does the system have regex functions at all?
  AC_SEARCH_LIBS([regcomp], [regex])
  AC_CHECK_FUNC(regcomp, gnupg_cv_have_regex=yes, gnupg_cv_have_regex=no)

  if test $gnupg_cv_have_regex = no; then
    use_regex=no
  else
    if test x"$cross_compiling" = xyes; then
      AC_MSG_WARN([cross compiling; assuming regexp libray is not broken])
    else
      AC_CACHE_CHECK([whether your system's regexp library is broken],
       [gnupg_cv_regex_broken],
       AC_TRY_RUN([
#include <unistd.h>
#include <regex.h>
main() { regex_t blah ; regmatch_t p; p.rm_eo = p.rm_eo; return regcomp(&blah, "foo.*bar", REG_NOSUB) || regexec (&blah, "foobar", 0, NULL, 0); }],
       gnupg_cv_regex_broken=no, gnupg_cv_regex_broken=yes, gnupg_cv_regex_broken=yes))

      if test $gnupg_cv_regex_broken = yes; then
        AC_MSG_WARN([your regex is broken - disabling regex use])
        use_regex=no
      fi
    fi
  fi
  CPPFLAGS="${_cppflags}"
  LDFLAGS="${_ldflags}"
fi

if test "$use_regex" != yes ; then
  AC_DEFINE(DISABLE_REGEX,1, [Define to disable regular expression support])
fi
AM_CONDITIONAL(DISABLE_REGEX, test x"$use_regex" != xyes)



#
# Do we have zlib? Must do it here because Solaris failed
# when compiling a conftest (due to the "-lz" from LIBS).
# Note that we combine zlib and bzlib2 in ZLIBS.
#
if test "$use_zip" = yes ; then
  _cppflags="${CPPFLAGS}"
  _ldflags="${LDFLAGS}"
  AC_ARG_WITH(zlib,
    [  --with-zlib=DIR         use libz in DIR],[
      if test -d "$withval"; then
        CPPFLAGS="${CPPFLAGS} -I$withval/include"
        LDFLAGS="${LDFLAGS} -L$withval/lib"
      fi
    ])

  AC_CHECK_HEADER(zlib.h,
     AC_CHECK_LIB(z, deflateInit2_,
       [
       ZLIBS="-lz"
       AC_DEFINE(HAVE_ZIP,1, [Defined if ZIP and ZLIB are supported])
       ],
       CPPFLAGS=${_cppflags} LDFLAGS=${_ldflags}),
       CPPFLAGS=${_cppflags} LDFLAGS=${_ldflags})
fi


#
# Check whether we can support bzip2
#
if test "$use_bzip2" = yes ; then
  _cppflags="${CPPFLAGS}"
  _ldflags="${LDFLAGS}"
  AC_ARG_WITH(bzip2,
     AC_HELP_STRING([--with-bzip2=DIR],[look for bzip2 in DIR]),
      [
      if test -d "$withval" ; then
        CPPFLAGS="${CPPFLAGS} -I$withval/include"
        LDFLAGS="${LDFLAGS} -L$withval/lib"
      fi
      ],withval="")

  # Checking alongside stdio.h as an early version of bzip2 (1.0)
  # required stdio.h to be included before bzlib.h, and Solaris 9 is
  # woefully out of date.
  if test "$withval" != no ; then
     AC_CHECK_HEADER(bzlib.h,
        AC_CHECK_LIB(bz2,BZ2_bzCompressInit,
  	  [
	  have_bz2=yes
	  ZLIBS="$ZLIBS -lbz2"
	  AC_DEFINE(HAVE_BZIP2,1,
		  [Defined if the bz2 compression library is available])
	  ],
	  CPPFLAGS=${_cppflags} LDFLAGS=${_ldflags}),
	  CPPFLAGS=${_cppflags} LDFLAGS=${_ldflags},[#include <stdio.h>])
  fi
fi
AM_CONDITIONAL(ENABLE_BZIP2_SUPPORT,test x"$have_bz2" = "xyes")
AC_SUBST(ZLIBS)


# Check for readline support
GNUPG_CHECK_READLINE


if test "$development_version" = yes; then
    AC_DEFINE(IS_DEVELOPMENT_VERSION,1,
            [Defined if this is not a regular release])
fi

if test "$USE_MAINTAINER_MODE" = "yes"; then
    AC_DEFINE(MAINTAINER_MODE,1,
            [Defined if this build is in maintainer mode])
fi

AM_CONDITIONAL(CROSS_COMPILING, test x$cross_compiling = xyes)

GNUPG_CHECK_GNUMAKE

# Add some extra libs here so that previous tests don't fail for
# mysterious reasons - the final link step should bail out.
# W32SOCKLIBS is also defined so that if can be used for tools not
# requiring any network stuff but linking to code in libcommon which
# tracks in winsock stuff (e.g. init_common_subsystems).
if test "$have_w32_system" = yes; then
   if test "$have_w32ce_system" = yes; then
     W32SOCKLIBS="-lws2"
   else
     W32SOCKLIBS="-lws2_32"
   fi
   NETLIBS="${NETLIBS} ${W32SOCKLIBS}"
fi

AC_SUBST(NETLIBS)
AC_SUBST(W32SOCKLIBS)

#
# Setup gcc specific options
#
USE_C99_CFLAGS=
AC_MSG_NOTICE([checking for cc features])
if test "$GCC" = yes; then
    mycflags=
    mycflags_save=$CFLAGS

    # Check whether gcc does not emit a diagnositc for unknown -Wno-*
    # options.  This is the case for gcc >= 4.6
    AC_MSG_CHECKING([if gcc ignores unknown -Wno-* options])
    AC_COMPILE_IFELSE([AC_LANG_PROGRAM([[
#if __GNUC__ < 4 || (__GNUC__ == 4 && __GNUC_MINOR__ < 6 )
#kickerror
#endif]],[])],[_gcc_silent_wno=yes],[_gcc_silent_wno=no])
    AC_MSG_RESULT($_gcc_silent_wno)

    # Note that it is okay to use CFLAGS here because these are just
    # warning options and the user should have a chance of overriding
    # them.
    if test "$USE_MAINTAINER_MODE" = "yes"; then
        mycflags="$mycflags -O3 -Wall -Wcast-align -Wshadow -Wstrict-prototypes"
        mycflags="$mycflags -Wformat -Wno-format-y2k -Wformat-security"
        if test x"$_gcc_silent_wno" = xyes ; then
          _gcc_wopt=yes
        else
          AC_MSG_CHECKING([if gcc supports -Wno-missing-field-initializers])
          CFLAGS="-Wno-missing-field-initializers"
          AC_COMPILE_IFELSE([AC_LANG_PROGRAM([],[])],
                            [_gcc_wopt=yes],[_gcc_wopt=no])
          AC_MSG_RESULT($_gcc_wopt)
        fi
        if test x"$_gcc_wopt" = xyes ; then
          mycflags="$mycflags -W -Wno-sign-compare"
          mycflags="$mycflags -Wno-missing-field-initializers"
        fi

        AC_MSG_CHECKING([if gcc supports -Wdeclaration-after-statement])
        CFLAGS="-Wdeclaration-after-statement"
        AC_COMPILE_IFELSE([AC_LANG_PROGRAM([],[])],_gcc_wopt=yes,_gcc_wopt=no)
        AC_MSG_RESULT($_gcc_wopt)
        if test x"$_gcc_wopt" = xyes ; then
          mycflags="$mycflags -Wdeclaration-after-statement"
        fi

        AC_MSG_CHECKING([if gcc supports -Wlogical-op])
        CFLAGS="-Wlogical-op -Werror"
        AC_COMPILE_IFELSE([AC_LANG_PROGRAM([],[])],_gcc_wopt=yes,_gcc_wopt=no)
        AC_MSG_RESULT($_gcc_wopt)
        if test x"$_gcc_wopt" = xyes ; then
          mycflags="$mycflags -Wlogical-op"
        fi

        AC_MSG_CHECKING([if gcc supports -Wvla])
        CFLAGS="-Wvla"
        AC_COMPILE_IFELSE([AC_LANG_PROGRAM([],[])],_gcc_wopt=yes,_gcc_wopt=no)
        AC_MSG_RESULT($_gcc_wopt)
        if test x"$_gcc_wopt" = xyes ; then
          mycflags="$mycflags -Wvla"
        fi

    else
        mycflags="$mycflags -Wall"
    fi

    if test x"$_gcc_silent_wno" = xyes ; then
      _gcc_psign=yes
    else
      AC_MSG_CHECKING([if gcc supports -Wno-pointer-sign])
      CFLAGS="-Wno-pointer-sign"
      AC_COMPILE_IFELSE([AC_LANG_PROGRAM([],[])],
                        [_gcc_psign=yes],[_gcc_psign=no])
      AC_MSG_RESULT($_gcc_psign)
    fi
    if test x"$_gcc_psign" = xyes ; then
       mycflags="$mycflags -Wno-pointer-sign"
    fi

    AC_MSG_CHECKING([if gcc supports -Wpointer-arith])
    CFLAGS="-Wpointer-arith"
    AC_COMPILE_IFELSE([AC_LANG_PROGRAM([],[])],_gcc_psign=yes,_gcc_psign=no)
    AC_MSG_RESULT($_gcc_psign)
    if test x"$_gcc_psign" = xyes ; then
       mycflags="$mycflags -Wpointer-arith"
    fi

    CFLAGS="$mycflags $mycflags_save"
    if test "$use_libdns" = yes; then
       # dirmngr/dns.{c,h} require C99 and GNU extensions.  */
       USE_C99_CFLAGS="-std=gnu99"
    fi
fi

AC_SUBST(USE_C99_CFLAGS)


#
# This is handy for debugging so the compiler doesn't rearrange
# things and eliminate variables.
#
AC_ARG_ENABLE(optimization,
   AC_HELP_STRING([--disable-optimization],
                  [disable compiler optimization]),
                  [if test $enableval = no ; then
                      CFLAGS=`echo $CFLAGS | sed s/-O[[1-9]]\ /-O0\ /g`
                   fi])

#
# log_debug has certain requirements which might hamper portability.
# Thus we use an option to enable it.
#
AC_MSG_CHECKING([whether to enable log_clock])
AC_ARG_ENABLE(log_clock,
              AC_HELP_STRING([--enable-log-clock],
                             [enable log_clock timestamps]),
              enable_log_clock=$enableval, enable_log_clock=no)
AC_MSG_RESULT($enable_log_clock)
if test "$enable_log_clock" = yes ; then
  AC_DEFINE(ENABLE_LOG_CLOCK,1,[Defined to use log_clock timestamps])
fi

# Add -Werror to CFLAGS.  This hack can be used to avoid problems with
# misbehaving autoconf tests in case the user supplied -Werror.
#
AC_ARG_ENABLE(werror,
   AC_HELP_STRING([--enable-werror],
                  [append -Werror to CFLAGS]),
                  [if test $enableval = yes ; then
                      CFLAGS="$CFLAGS -Werror"
                   fi])

#
# Configure option --enable-all-tests
#
AC_MSG_CHECKING([whether "make check" shall run all tests])
AC_ARG_ENABLE(all-tests,
              AC_HELP_STRING([--enable-all-tests],
                             [let "make check" run all tests]),
              run_all_tests=$enableval, run_all_tests=no)
AC_MSG_RESULT($run_all_tests)
if test "$run_all_tests" = "yes"; then
    AC_DEFINE(RUN_ALL_TESTS,1,
            [Defined if "make check" shall run all tests])
fi

#
# We do not want support for the GNUPG_BUILDDIR environment variable
# in a released version.  However, our regression tests suite requires
# this and thus we build with support for it during "make distcheck".
# This configure option implements this along with the top Makefile's
# AM_DISTCHECK_CONFIGURE_FLAGS.
#
gnupg_builddir_envvar=no
AC_ARG_ENABLE(gnupg-builddir-envvar,,
              gnupg_builddir_envvar=$enableval)
if test x"$gnupg_builddir_envvar" = x"yes"; then
   AC_DEFINE(ENABLE_GNUPG_BUILDDIR_ENVVAR, 1,
      [This is only used with "make distcheck"])
fi

#
# Decide what to build
#

build_scdaemon_extra=""
if test "$build_scdaemon" = "yes"; then
  if test $have_libusb = no; then
     build_scdaemon_extra="without internal CCID driver"
  fi
  if test -n "$build_scdaemon_extra"; then
     build_scdaemon_extra="(${build_scdaemon_extra})"
  fi
fi


#
# Set variables for use by automake makefiles.
#
AM_CONDITIONAL(BUILD_GPG,         test "$build_gpg" = "yes")
AM_CONDITIONAL(BUILD_GPGSM,       test "$build_gpgsm" = "yes")
AM_CONDITIONAL(BUILD_AGENT,       test "$build_agent" = "yes")
AM_CONDITIONAL(BUILD_SCDAEMON,    test "$build_scdaemon" = "yes")
AM_CONDITIONAL(BUILD_G13,         test "$build_g13" = "yes")
AM_CONDITIONAL(BUILD_DIRMNGR,     test "$build_dirmngr" = "yes")
AM_CONDITIONAL(BUILD_DOC,         test "$build_doc" = "yes")
AM_CONDITIONAL(BUILD_SYMCRYPTRUN, test "$build_symcryptrun" = "yes")
AM_CONDITIONAL(BUILD_GPGTAR,      test "$build_gpgtar" = "yes")
AM_CONDITIONAL(BUILD_WKS_TOOLS,   test "$build_wks_tools" = "yes")

AM_CONDITIONAL(ENABLE_CARD_SUPPORT, test "$card_support" = yes)
AM_CONDITIONAL(NO_TRUST_MODELS,     test "$use_trust_models" = no)
AM_CONDITIONAL(USE_TOFU,            test "$use_tofu" = yes)

#
# Set some defines for use gpgconf.
#
if test "$build_gpg" = yes ; then
    AC_DEFINE(BUILD_WITH_GPG,1,[Defined if GPG is to be build])
fi
if test "$build_gpgsm" = yes ; then
    AC_DEFINE(BUILD_WITH_GPGSM,1,[Defined if GPGSM is to be build])
fi
if test "$build_agent" = yes ; then
    AC_DEFINE(BUILD_WITH_AGENT,1,[Defined if GPG-AGENT is to be build])
fi
if test "$build_scdaemon" = yes ; then
    AC_DEFINE(BUILD_WITH_SCDAEMON,1,[Defined if SCDAEMON is to be build])
fi
if test "$build_dirmngr" = yes ; then
    AC_DEFINE(BUILD_WITH_DIRMNGR,1,[Defined if DIRMNGR is to be build])
fi
if test "$build_g13" = yes ; then
    AC_DEFINE(BUILD_WITH_G13,1,[Defined if G13 is to be build])
fi


#
# Define Name strings
#
AC_DEFINE_UNQUOTED(GNUPG_NAME, "GnuPG", [The name of the project])

AC_DEFINE_UNQUOTED(GPG_NAME, "gpg", [The name of the OpenPGP tool])
AC_DEFINE_UNQUOTED(GPG_DISP_NAME, "GnuPG", [The displayed name of gpg])

AC_DEFINE_UNQUOTED(GPGSM_NAME, "gpgsm", [The name of the S/MIME tool])
AC_DEFINE_UNQUOTED(GPGSM_DISP_NAME, "GPGSM", [The displayed name of gpgsm])

AC_DEFINE_UNQUOTED(GPG_AGENT_NAME, "gpg-agent", [The name of the agent])
AC_DEFINE_UNQUOTED(GPG_AGENT_DISP_NAME, "GPG Agent",
                                        [The displayed name of gpg-agent])

AC_DEFINE_UNQUOTED(SCDAEMON_NAME, "scdaemon", [The name of the scdaemon])
AC_DEFINE_UNQUOTED(SCDAEMON_DISP_NAME, "SCDaemon",
                                       [The displayed name of scdaemon])

AC_DEFINE_UNQUOTED(DIRMNGR_NAME, "dirmngr", [The name of the dirmngr])
AC_DEFINE_UNQUOTED(DIRMNGR_DISP_NAME, "DirMngr",
                                      [The displayed name of dirmngr])

AC_DEFINE_UNQUOTED(G13_NAME, "g13", [The name of the g13 tool])
AC_DEFINE_UNQUOTED(G13_DISP_NAME, "G13", [The displayed name of g13])

AC_DEFINE_UNQUOTED(GPGCONF_NAME, "gpgconf", [The name of the gpgconf tool])
AC_DEFINE_UNQUOTED(GPGCONF_DISP_NAME, "GPGConf",
                                      [The displayed name of gpgconf])

AC_DEFINE_UNQUOTED(GPGTAR_NAME, "gpgtar", [The name of the gpgtar tool])

AC_DEFINE_UNQUOTED(GPG_AGENT_SOCK_NAME, "S.gpg-agent",
                   [The name of the agent socket])
AC_DEFINE_UNQUOTED(GPG_AGENT_EXTRA_SOCK_NAME, "S.gpg-agent.extra",
                   [The name of the agent socket for remote access])
AC_DEFINE_UNQUOTED(GPG_AGENT_BROWSER_SOCK_NAME, "S.gpg-agent.browser",
                   [The name of the agent socket for browsers])
AC_DEFINE_UNQUOTED(GPG_AGENT_SSH_SOCK_NAME, "S.gpg-agent.ssh",
                   [The name of the agent socket for ssh])
AC_DEFINE_UNQUOTED(DIRMNGR_INFO_NAME, "DIRMNGR_INFO",
                   [The name of the dirmngr info envvar])
AC_DEFINE_UNQUOTED(SCDAEMON_SOCK_NAME, "S.scdaemon",
                   [The name of the SCdaemon socket])
AC_DEFINE_UNQUOTED(DIRMNGR_SOCK_NAME, "S.dirmngr",
                   [The name of the dirmngr socket])
AC_DEFINE_UNQUOTED(DIRMNGR_DEFAULT_KEYSERVER,
                   "hkps://hkps.pool.sks-keyservers.net",
      [The default keyserver for dirmngr to use, if none is explicitly given])

AC_DEFINE_UNQUOTED(GPGEXT_GPG, "gpg", [The standard binary file suffix])

if test "$have_w32_system" = yes; then
  AC_DEFINE_UNQUOTED(GNUPG_REGISTRY_DIR, "Software\\\\GNU\\\\GnuPG",
                     [The directory part of the W32 registry keys])
fi


#
# Provide information about the build.
#
BUILD_REVISION="mym4_revision"
AC_SUBST(BUILD_REVISION)
AC_DEFINE_UNQUOTED(BUILD_REVISION, "$BUILD_REVISION",
                   [GIT commit id revision used to build this package])

changequote(,)dnl
BUILD_VERSION=`echo "$VERSION" | sed 's/\([0-9.]*\).*/\1./'`
changequote([,])dnl
BUILD_VERSION="${BUILD_VERSION}mym4_revision_dec"
BUILD_FILEVERSION=`echo "${BUILD_VERSION}" | tr . ,`
AC_SUBST(BUILD_VERSION)
AC_SUBST(BUILD_FILEVERSION)

AC_ARG_ENABLE([build-timestamp],
  AC_HELP_STRING([--enable-build-timestamp],
                 [set an explicit build timestamp for reproducibility.
                  (default is the current time in ISO-8601 format)]),
     [if test "$enableval" = "yes"; then
        BUILD_TIMESTAMP=`date -u +%Y-%m-%dT%H:%M+0000 2>/dev/null || date`
      else
        BUILD_TIMESTAMP="$enableval"
      fi
      BUILD_HOSTNAME="$ac_hostname"],
     [BUILD_TIMESTAMP="<none>"
      BUILD_HOSTNAME="<anon>"])
AC_SUBST(BUILD_TIMESTAMP)
AC_DEFINE_UNQUOTED(BUILD_TIMESTAMP, "$BUILD_TIMESTAMP",
                   [The time this package was configured for a build])
AC_SUBST(BUILD_HOSTNAME)


#
# Print errors here so that they are visible all
# together and the user can acquire them all together.
#
die=no
if test "$have_gpg_error" = "no"; then
   die=yes
   AC_MSG_NOTICE([[
***
*** You need libgpg-error to build this program.
**  This library is for example available at
***   https://gnupg.org/ftp/gcrypt/libgpg-error
*** (at least version $NEED_GPG_ERROR_VERSION is required.)
***]])
fi
if test "$have_libgcrypt" = "no"; then
   die=yes
   AC_MSG_NOTICE([[
***
*** You need libgcrypt to build this program.
**  This library is for example available at
***   https://gnupg.org/ftp/gcrypt/libgcrypt/
*** (at least version $NEED_LIBGCRYPT_VERSION (API $NEED_LIBGCRYPT_API) is required.)
***]])
fi
if test "$have_libassuan" = "no"; then
   die=yes
   AC_MSG_NOTICE([[
***
*** You need libassuan to build this program.
*** This library is for example available at
***   https://gnupg.org/ftp/gcrypt/libassuan/
*** (at least version $NEED_LIBASSUAN_VERSION (API $NEED_LIBASSUAN_API) is required).
***]])
fi
if test "$have_ksba" = "no"; then
    die=yes
    AC_MSG_NOTICE([[
***
*** You need libksba to build this program.
*** This library is for example available at
***   https://gnupg.org/ftp/gcrypt/libksba/
*** (at least version $NEED_KSBA_VERSION using API $NEED_KSBA_API is required).
***]])
fi
if test "$gnupg_have_ldap" = yes; then
  if test "$have_w32ce_system" = yes; then
    AC_MSG_NOTICE([[
*** Note that CeGCC might be broken, a package fixing this is:
***    http://files.kolab.org/local/windows-ce/
***                           source/wldap32_0.1-mingw32ce.orig.tar.gz
***                           binary/wldap32-ce-arm-dev_0.1-1_all.deb
***]])
   fi
fi
if test "$have_npth" = "no"; then
    die=yes
    AC_MSG_NOTICE([[
***
*** It is now required to build with support for the
*** New Portable Threads Library (nPth). Please install this
*** library first.  The library is for example available at
***   https://gnupg.org/ftp/gcrypt/npth/
*** (at least version $NEED_NPTH_VERSION (API $NEED_NPTH_API) is required).
***]])
fi

if test "$require_iconv" = yes; then
  if test "$am_func_iconv" != yes; then
    die=yes
    AC_MSG_NOTICE([[
***
*** The system does not provide a working iconv function.  Please
*** install a suitable library; for example GNU Libiconv which is
*** available at:
***   https://ftp.gnu.org/gnu/libiconv/
***]])
  fi
fi

if test "$use_ccid_driver" = yes; then
  if test "$have_libusb" != yes; then
    die=yes
    AC_MSG_NOTICE([[
***
*** You need libusb to build the internal ccid driver.  Please
*** install a libusb suitable for your system.
***]])
  fi
fi

if test "$die" = "yes"; then
    AC_MSG_ERROR([[
***
*** Required libraries not found. Please consult the above messages
*** and install them before running configure again.
***]])
fi



AC_CONFIG_FILES([ m4/Makefile
Makefile
po/Makefile.in
common/Makefile
common/w32info-rc.h
kbx/Makefile
g10/Makefile
sm/Makefile
agent/Makefile
scd/Makefile
g13/Makefile
dirmngr/Makefile
tools/gpg-zip
tools/Makefile
doc/Makefile
tests/Makefile
tests/gpgscm/Makefile
tests/openpgp/Makefile
tests/migrations/Makefile
tests/gpgsm/Makefile
tests/gpgme/Makefile
tests/pkits/Makefile
g10/gpg.w32-manifest
])


AC_OUTPUT


echo "
        GnuPG v${VERSION} has been configured as follows:

        Revision:  mym4_revision  (mym4_revision_dec)
        Platform:  $PRINTABLE_OS_NAME ($host)

        OpenPGP:   $build_gpg
        S/MIME:    $build_gpgsm
        Agent:     $build_agent
        Smartcard: $build_scdaemon $build_scdaemon_extra
        G13:       $build_g13
        Dirmngr:   $build_dirmngr
        Gpgtar:    $build_gpgtar
        WKS tools: $build_wks_tools

        Protect tool:      $show_gnupg_protect_tool_pgm
        LDAP wrapper:      $show_gnupg_dirmngr_ldap_pgm
        Default agent:     $show_gnupg_agent_pgm
        Default pinentry:  $show_gnupg_pinentry_pgm
        Default scdaemon:  $show_gnupg_scdaemon_pgm
        Default dirmngr:   $show_gnupg_dirmngr_pgm

        Dirmngr auto start:  $dirmngr_auto_start
        Readline support:    $gnupg_cv_have_readline
        LDAP support:        $gnupg_have_ldap
        TLS support:         $use_tls_library
        TOFU support:        $use_tofu
        Tor support:         $show_tor_support
"
if test x"$use_regex" != xyes ; then
echo "
        Warning: No regular expression support available.
                 OpenPGP trust signatures won't work.
                 gpg-check-pattern will not be built.
"
fi
if test "x${gpg_config_script_warn}" != x; then
cat <<G10EOF
        Warning: Mismatches between the target platform and the
                 to be used libraries have been detected for:
                  ${gpg_config_script_warn}
                 Please check above for more warning messages.

G10EOF
fi<|MERGE_RESOLUTION|>--- conflicted
+++ resolved
@@ -27,13 +27,8 @@
 # another commit and push so that the git magic is able to work.
 m4_define([mym4_package],[gnupg])
 m4_define([mym4_major], [2])
-<<<<<<< HEAD
 m4_define([mym4_minor], [3])
 m4_define([mym4_micro], [0])
-=======
-m4_define([mym4_minor], [2])
-m4_define([mym4_micro], [4])
->>>>>>> e0140c0a
 
 # To start a new development series, i.e a new major or minor number
 # you need to mark an arbitrary commit before the first beta release
