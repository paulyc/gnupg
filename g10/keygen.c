--- conflicted
+++ resolved
@@ -30,11 +30,8 @@
 #include <sys/types.h>
 #include <sys/stat.h>
 #include <unistd.h>
-<<<<<<< HEAD
-=======
 
 #include "gpg.h"
->>>>>>> 6d77c76e
 #include "util.h"
 #include "main.h"
 #include "packet.h"
@@ -45,20 +42,12 @@
 #include "trustdb.h"
 #include "status.h"
 #include "i18n.h"
-<<<<<<< HEAD
-#include "cardglue.h"
-#include "keyserver-internal.h"
-=======
 #include "keyserver-internal.h"
 #include "call-agent.h"
->>>>>>> 6d77c76e
-
-
-<<<<<<< HEAD
-=======
+
+
 #define MAX_PREFS 30 
 
->>>>>>> 6d77c76e
 enum para_name {
   pKEYTYPE,
   pKEYLENGTH,
@@ -333,15 +322,6 @@
 	    /* Make sure we do not add more than 15 items here, as we
 	       could overflow the size of dummy_string.  We currently
 	       have at most 12. */
-<<<<<<< HEAD
-	    if(!check_cipher_algo(CIPHER_ALGO_AES256))
-	      strcat(dummy_string,"S9 ");
-	    if(!check_cipher_algo(CIPHER_ALGO_AES192))
-	      strcat(dummy_string,"S8 ");
-	    if(!check_cipher_algo(CIPHER_ALGO_AES))
-	      strcat(dummy_string,"S7 ");
-	    if(!check_cipher_algo(CIPHER_ALGO_CAST5))
-=======
 	    if ( !openpgp_cipher_test_algo (CIPHER_ALGO_AES256) )
 	      strcat(dummy_string,"S9 ");
 	    if ( !openpgp_cipher_test_algo (CIPHER_ALGO_AES192) )
@@ -349,7 +329,6 @@
 	    if ( !openpgp_cipher_test_algo (CIPHER_ALGO_AES) )
 	      strcat(dummy_string,"S7 ");
 	    if ( !openpgp_cipher_test_algo (CIPHER_ALGO_CAST5) )
->>>>>>> 6d77c76e
 	      strcat(dummy_string,"S3 ");
 	    strcat(dummy_string,"S2 "); /* 3DES */
 	    /* If we have it, IDEA goes *after* 3DES so it won't be
@@ -359,21 +338,13 @@
 	       break PGP2, but that is difficult with the current
 	       code, and not really worth checking as a non-RSA <=2048
 	       bit key wouldn't be usable by PGP2 anyway. -dms */
-<<<<<<< HEAD
-	    if(!check_cipher_algo(CIPHER_ALGO_IDEA))
-=======
 	    if ( !openpgp_cipher_test_algo (CIPHER_ALGO_IDEA) )
->>>>>>> 6d77c76e
 	      strcat(dummy_string,"S1 ");
 
 	    /* SHA-1 */
 	    strcat(dummy_string,"H2 ");
 
-<<<<<<< HEAD
-	    if(!check_digest_algo(DIGEST_ALGO_SHA256))
-=======
 	    if (!openpgp_md_test_algo(DIGEST_ALGO_SHA256))
->>>>>>> 6d77c76e
 	      strcat(dummy_string,"H8 ");
 
 	    /* RIPEMD160 */
@@ -402,20 +373,12 @@
 
 	while((tok=strsep(&prefstring," ,")))
 	  {
-<<<<<<< HEAD
-	    if((val=string_to_cipher_algo(tok)))
-=======
 	    if((val=string_to_cipher_algo (tok)))
->>>>>>> 6d77c76e
 	      {
 		if(set_one_pref(val,1,tok,sym,&nsym))
 		  rc=-1;
 	      }
-<<<<<<< HEAD
-	    else if((val=string_to_digest_algo(tok)))
-=======
 	    else if((val=string_to_digest_algo (tok)))
->>>>>>> 6d77c76e
 	      {
 		if(set_one_pref(val,2,tok,hash,&nhash))
 		  rc=-1;
@@ -441,7 +404,6 @@
 		if(ascii_strcasecmp(tok,"s1")==0
 		   || ascii_strcasecmp(tok,"idea")==0)
 		  idea_cipher_warn(1);
-<<<<<<< HEAD
 
 		rc=-1;
 	      }
@@ -450,16 +412,6 @@
 	xfree(prefstring);
       }
 
-=======
-
-		rc=-1;
-	      }
-	  }
-
-	xfree(prefstring);
-      }
-
->>>>>>> 6d77c76e
     if(!rc)
       {
 	if(personal)
@@ -1154,15 +1106,10 @@
 
 
 static int
-<<<<<<< HEAD
-gen_elg(int algo, unsigned nbits, KBNODE pub_root, KBNODE sec_root, DEK *dek,
-	STRING2KEY *s2k, PKT_secret_key **ret_sk, u32 expireval, int is_subkey)
-=======
 gen_elg(int algo, unsigned int nbits,
         KBNODE pub_root, KBNODE sec_root, DEK *dek,
 	STRING2KEY *s2k, PKT_secret_key **ret_sk, u32 expireval,
         int is_subkey)
->>>>>>> 6d77c76e
 {
     int rc;
     PACKET *pkt;
@@ -1184,8 +1131,6 @@
     }
 
 
-<<<<<<< HEAD
-=======
     rc = gcry_sexp_build ( &s_parms, NULL,
                            "(genkey(%s(nbits %d)))",
                            algo == GCRY_PK_ELG_E ? "openpgp-elg" :
@@ -1202,7 +1147,6 @@
         return rc;
       }
 
->>>>>>> 6d77c76e
     sk = xmalloc_clear( sizeof *sk );
     pk = xmalloc_clear( sizeof *pk );
     sk->timestamp = pk->timestamp = make_timestamp();
@@ -1256,31 +1200,19 @@
         return rc;
       }
 
-<<<<<<< HEAD
-    pkt = xmalloc_clear(sizeof *pkt);
-=======
     pkt = xmalloc_clear (sizeof *pkt);
->>>>>>> 6d77c76e
     pkt->pkttype = is_subkey ? PKT_PUBLIC_SUBKEY : PKT_PUBLIC_KEY;
     pkt->pkt.public_key = pk;
     add_kbnode(pub_root, new_kbnode( pkt ));
 
-<<<<<<< HEAD
-    /* don't know whether it makes sense to have the factors, so for now
-     * we store them in the secret keyring (but they are not secret) */
-=======
     /* Don't know whether it makes sense to have the factors, so for now
      * we store them in the secret keyring (but they are not secret). */
->>>>>>> 6d77c76e
     pkt = xmalloc_clear(sizeof *pkt);
     pkt->pkttype = is_subkey ? PKT_SECRET_SUBKEY : PKT_SECRET_KEY;
     pkt->pkt.secret_key = sk;
     add_kbnode(sec_root, new_kbnode( pkt ));
-<<<<<<< HEAD
-=======
 
     genhelp_factors (misc_key_info, sec_root);
->>>>>>> 6d77c76e
 
     return 0;
 }
@@ -1290,43 +1222,22 @@
  * Generate a DSA key
  */
 static int
-<<<<<<< HEAD
-gen_dsa(unsigned int nbits, KBNODE pub_root, KBNODE sec_root, DEK *dek,
-=======
 gen_dsa (unsigned int nbits, KBNODE pub_root, KBNODE sec_root, DEK *dek,
->>>>>>> 6d77c76e
 	STRING2KEY *s2k, PKT_secret_key **ret_sk, u32 expireval, int is_subkey)
 {
     int rc;
     PACKET *pkt;
     PKT_secret_key *sk;
     PKT_public_key *pk;
-<<<<<<< HEAD
-    MPI skey[5];
-    MPI *factors;
-    unsigned int qbits;
-
-    if( nbits < 512 || (!opt.flags.dsa2 && nbits > 1024))
-=======
     gcry_sexp_t s_parms, s_key;
     gcry_sexp_t misc_key_info;
     unsigned int qbits;
 
     if ( nbits < 512 || (!opt.flags.dsa2 && nbits > 1024)) 
->>>>>>> 6d77c76e
       {
 	nbits = 1024;
 	log_info(_("keysize invalid; using %u bits\n"), nbits );
       }
-<<<<<<< HEAD
-    else if(nbits>3072)
-      {
-	nbits = 3072;
-	log_info(_("keysize invalid; using %u bits\n"), nbits );
-      }
-
-    if(nbits % 64)
-=======
     else if ( nbits > 3072 )
       {
  	nbits = 3072;
@@ -1334,7 +1245,6 @@
       }
 
     if( (nbits % 64) )
->>>>>>> 6d77c76e
       {
 	nbits = ((nbits + 63) / 64) * 64;
 	log_info(_("keysize rounded up to %u bits\n"), nbits );
@@ -1342,45 +1252,18 @@
 
     /*
       Figure out a q size based on the key size.  FIPS 180-3 says:
-<<<<<<< HEAD
-
-=======
  
->>>>>>> 6d77c76e
       L = 1024, N = 160
       L = 2048, N = 224
       L = 2048, N = 256
       L = 3072, N = 256
-<<<<<<< HEAD
-
-=======
  
->>>>>>> 6d77c76e
       2048/256 is an odd pair since there is also a 2048/224 and
       3072/256.  Matching sizes is not a very exact science.
       
       We'll do 256 qbits for nbits over 2048, 224 for nbits over 1024
       but less than 2048, and 160 for 1024 (DSA1).
     */
-<<<<<<< HEAD
-
-    if(nbits>2048)
-      qbits=256;
-    else if(nbits>1024)
-      qbits=224;
-    else
-      qbits=160;
-
-    if(qbits!=160)
-      log_info("WARNING: some OpenPGP programs can't"
-	       " handle a DSA key with this digest size\n");
-
-    rc = dsa2_generate( PUBKEY_ALGO_DSA, nbits, qbits, skey, &factors );
-    if( rc )
-      {
-	log_error("dsa2_generate failed: %s\n", g10_errstr(rc) );
-	return rc;
-=======
  
     if (nbits > 2048)
       qbits = 256;
@@ -1405,21 +1288,14 @@
       {
         log_error ("gcry_pk_genkey failed: %s\n", gpg_strerror (rc) );
         return rc;
->>>>>>> 6d77c76e
       }
 
     sk = xmalloc_clear( sizeof *sk );
     pk = xmalloc_clear( sizeof *pk );
     sk->timestamp = pk->timestamp = make_timestamp();
     sk->version = pk->version = 4;
-<<<<<<< HEAD
-    if( expireval )
-      sk->expiredate = pk->expiredate = sk->timestamp + expireval;
-
-=======
     if (expireval) 
       sk->expiredate = pk->expiredate = sk->timestamp + expireval;
->>>>>>> 6d77c76e
     sk->pubkey_algo = pk->pubkey_algo = PUBKEY_ALGO_DSA;
 
     rc = key_from_sexp (pk->pkey, s_key, "public-key", "pqgy");
@@ -1474,11 +1350,8 @@
     pkt->pkttype = is_subkey ? PKT_SECRET_SUBKEY : PKT_SECRET_KEY;
     pkt->pkt.secret_key = sk;
     add_kbnode(sec_root, new_kbnode( pkt ));
-<<<<<<< HEAD
-=======
 
     genhelp_factors (misc_key_info, sec_root);
->>>>>>> 6d77c76e
 
     return 0;
 }
@@ -1653,11 +1526,7 @@
     {
       tty_printf("\n");
       tty_printf(_("Possible actions for a %s key: "),
-<<<<<<< HEAD
-		 pubkey_algo_to_string(algo));
-=======
 		 gcry_pk_algo_name (algo));
->>>>>>> 6d77c76e
       print_key_flags(possible);
       tty_printf("\n");
       tty_printf(_("Current allowed actions: "));
@@ -1794,11 +1663,7 @@
 static unsigned
 ask_keysize( int algo )
 {
-<<<<<<< HEAD
-  unsigned nbits,min,def=2048,max=4096;
-=======
   unsigned int nbits, min, def=2048, max=4096;
->>>>>>> 6d77c76e
 
   if(opt.expert)
     min=512;
@@ -1826,11 +1691,7 @@
     }
 
   tty_printf(_("%s keys may be between %u and %u bits long.\n"),
-<<<<<<< HEAD
-	     pubkey_algo_to_string(algo),min,max);
-=======
 	     gcry_pk_algo_name (algo), min, max);
->>>>>>> 6d77c76e
 
   for(;;)
     {
@@ -1851,11 +1712,7 @@
       
       if(nbits<min || nbits>max)
 	tty_printf(_("%s keysizes must be in the range %u-%u\n"),
-<<<<<<< HEAD
-		   pubkey_algo_to_string(algo),min,max);
-=======
 		   gcry_pk_algo_name (algo), min, max);
->>>>>>> 6d77c76e
       else
 	break;
     }
@@ -2473,11 +2330,7 @@
   if(r)
     {
       algo=get_parameter_algo(para,pKEYTYPE);
-<<<<<<< HEAD
-      if(check_pubkey_algo2(algo,PUBKEY_USAGE_SIG))
-=======
       if (openpgp_pk_test_algo2 (algo, PUBKEY_USAGE_SIG))
->>>>>>> 6d77c76e
 	{
 	  log_error("%s:%d: invalid algorithm\n", fname, r->lnr );
 	  return -1;
@@ -2506,11 +2359,7 @@
   if(r)
     {
       algo=get_parameter_algo( para, pSUBKEYTYPE);
-<<<<<<< HEAD
-      if(check_pubkey_algo(algo))
-=======
       if (openpgp_pk_test_algo (algo))
->>>>>>> 6d77c76e
 	{
 	  log_error("%s:%d: invalid algorithm\n", fname, r->lnr );
 	  return -1;
@@ -2860,11 +2709,7 @@
 
 /*
  * Generate a keypair (fname is only used in batch mode) If
-<<<<<<< HEAD
- * CARD_SERIALNO is not NULL the fucntion will create the keys on an
-=======
  * CARD_SERIALNO is not NULL the function will create the keys on an
->>>>>>> 6d77c76e
  * OpenPGP Card.  If BACKUP_ENCRYPTION_DIR has been set and
  * CARD_SERIALNO is NOT NULL, the encryption key for the card gets
  * generate in software, imported to the card and a backup file
@@ -3100,32 +2945,6 @@
   sk->version = 4;
   sk->pubkey_algo = algo;
 
-<<<<<<< HEAD
-  rc = pubkey_generate (algo, nbits, sk->skey, NULL);
-  if (rc)
-    {
-      log_error("pubkey_generate failed: %s\n", g10_errstr(rc) );
-      goto leave;
-    }
-
-  for (i=npkey; i < nskey; i++)
-    sk->csum += checksum_mpi (sk->skey[i]);
-
-  if (r_sk_unprotected) 
-    *r_sk_unprotected = copy_secret_key (NULL, sk);
-
-  if (dek)
-    {
-      sk->protect.algo = dek->algo;
-      sk->protect.s2k = *s2k;
-      rc = protect_secret_key (sk, dek);
-      if (rc)
-        {
-          log_error ("protect_secret_key failed: %s\n", g10_errstr(rc));
-          goto leave;
-	}
-    }
-=======
   if ( !is_RSA (algo) )
     {
       log_error ("only RSA is supported for offline generated keys\n");
@@ -3162,7 +2981,6 @@
   if (rc)
     goto leave;
 
->>>>>>> 6d77c76e
   if (r_sk_protected)
     {
       *r_sk_protected = sk;
@@ -3332,7 +3150,6 @@
        the most recent subkey regardless of whether that subkey is
        actually an encryption type.  In this case, the auth key is an
        RSA key so it succeeds. */
-<<<<<<< HEAD
 
     if (!rc && card && get_parameter (para, pAUTHKEYTYPE))
       {
@@ -3345,20 +3162,6 @@
           rc = write_keybinding (sec_root, pub_root, pri_sk, sub_sk, PUBKEY_USAGE_AUTH);
       }
 
-=======
-
-    if (!rc && card && get_parameter (para, pAUTHKEYTYPE))
-      {
-        rc = gen_card_key (PUBKEY_ALGO_RSA, 3, 0, pub_root, sec_root, NULL,
-                           get_parameter_u32 (para, pKEYEXPIRE), para);
-        
-        if (!rc)
-          rc = write_keybinding (pub_root, pub_root, pri_sk, sub_sk, PUBKEY_USAGE_AUTH);
-        if (!rc)
-          rc = write_keybinding (sec_root, pub_root, pri_sk, sub_sk, PUBKEY_USAGE_AUTH);
-      }
-
->>>>>>> 6d77c76e
     if( !rc && get_parameter( para, pSUBKEYTYPE ) )
       {
         if (!card)
@@ -3766,11 +3569,7 @@
 	    {
 	      log_error("build_packet(%d) failed: %s\n",
 			node->pkt->pkttype, g10_errstr(rc) );
-<<<<<<< HEAD
-	      return G10ERR_WRITE_FILE;
-=======
 	      return rc;
->>>>>>> 6d77c76e
 	    }
 	}
     }
@@ -3829,15 +3628,9 @@
   sk->pubkey_algo = pk->pubkey_algo = algo;
   pk->pkey[0] = info.n;
   pk->pkey[1] = info.e; 
-<<<<<<< HEAD
-  sk->skey[0] = mpi_copy (pk->pkey[0]);
-  sk->skey[1] = mpi_copy (pk->pkey[1]);
-  sk->skey[2] = mpi_set_opaque (NULL, xstrdup ("dummydata"), 10);
-=======
   sk->skey[0] = gcry_mpi_copy (pk->pkey[0]);
   sk->skey[1] = gcry_mpi_copy (pk->pkey[1]);
   sk->skey[2] = gcry_mpi_set_opaque (NULL, xstrdup ("dummydata"), 10*8);
->>>>>>> 6d77c76e
   sk->is_protected = 1;
   sk->protect.s2k.mode = 1002;
   s = get_parameter_value (para, pSERIALNO);
@@ -3884,11 +3677,6 @@
   size_t n;
   int i;
 
-<<<<<<< HEAD
-  sk_unprotected = NULL;
-  sk_protected = NULL;
-=======
->>>>>>> 6d77c76e
   rc = generate_raw_key (algo, 1024, make_timestamp (),
                          &sk_unprotected, &sk_protected);
   if (rc)
@@ -3913,11 +3701,7 @@
       sk->skey[i] = NULL;
     }
   i = pubkey_get_npkey (sk->pubkey_algo);
-<<<<<<< HEAD
-  sk->skey[i] = mpi_set_opaque (NULL, xstrdup ("dummydata"), 10);
-=======
   sk->skey[i] = gcry_mpi_set_opaque (NULL, xstrdup ("dummydata"), 10*8);
->>>>>>> 6d77c76e
   sk->is_protected = 1;
   sk->protect.s2k.mode = 1002;
   s = get_parameter_value (para, pSERIALNO);
