--- conflicted
+++ resolved
@@ -1,10 +1,3 @@
-<<<<<<< HEAD
-2011-01-21  Werner Koch  <wk@g10code.com>
-
-	* seskey.c (encode_md_value): Truncate the DSA hash again.
-
-	* misc.c (openpgp_pk_algo_name): Always use the gcrypt function.
-=======
 2011-01-20  Werner Koch  <wk@g10code.com>
 
 	* keyserver.c: Rewrite most stuff for use with dirmngr.  Get rid
@@ -26,7 +19,12 @@
 	* options.h (struct opt): Factor definition of struct keyserver
 	out to ../common/keyserver.h.
 	(keyserver_spec_t): New.
->>>>>>> 62842cc7
+
+2011-01-21  Werner Koch  <wk@g10code.com>
+
+	* seskey.c (encode_md_value): Truncate the DSA hash again.
+
+	* misc.c (openpgp_pk_algo_name): Always use the gcrypt function.
 
 2010-12-09  Werner Koch  <wk@g10code.com>
 
