--- conflicted
+++ resolved
@@ -92,11 +92,7 @@
   /* If we don't want to create a new file at all, there is no need to
      go any further - bail out right here.  */
   if (!force) 
-<<<<<<< HEAD
-    return G10ERR_OPEN_FILE;
-=======
     return gpg_error (GPG_ERR_ENOENT);
->>>>>>> 6d77c76e
 
   /* First of all we try to create the home directory.  Note, that we
      don't do any locking here because any sane application of gpg
@@ -116,11 +112,7 @@
         }
       if (access (filename, F_OK))
         {
-<<<<<<< HEAD
-          rc = G10ERR_OPEN_FILE;
-=======
           rc = gpg_error_from_errno (errno);
->>>>>>> 6d77c76e
           *last_slash_in_filename = DIRSEP_C;
           goto leave;
         }
@@ -142,15 +134,9 @@
         log_info ("can't allocate lock for `%s'\n", filename );
 
       if (!force) 
-<<<<<<< HEAD
-        return G10ERR_OPEN_FILE; 
-      else
-        return G10ERR_GENERAL;
-=======
         return gpg_error (GPG_ERR_ENOENT); 
       else
         return gpg_error (GPG_ERR_GENERAL);
->>>>>>> 6d77c76e
     }
 
   if ( make_dotlock (lockhd, -1) )
@@ -180,15 +166,9 @@
   umask (oldmask);
   if (!iobuf) 
     {
-<<<<<<< HEAD
-      log_error ( _("error creating keyring `%s': %s\n"),
-                  filename, strerror(errno));
-      rc = G10ERR_OPEN_FILE;
-=======
       rc = gpg_error_from_errno (errno);
       log_error ( _("error creating keyring `%s': %s\n"),
                   filename, strerror(errno));
->>>>>>> 6d77c76e
       goto leave;
     }
 
