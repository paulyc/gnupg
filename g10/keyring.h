--- conflicted
+++ resolved
@@ -22,10 +22,6 @@
 #ifndef GPG_KEYRING_H
 #define GPG_KEYRING_H 1
 
-<<<<<<< HEAD
-#include "global.h"
-=======
->>>>>>> 6d77c76e
 
 typedef struct keyring_handle *KEYRING_HANDLE;
 
