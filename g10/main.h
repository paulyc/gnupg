--- conflicted
+++ resolved
@@ -31,7 +31,6 @@
    than CAST5, and the default compression should be 0
    (i.e. uncompressed) rather than 1 (zip).  However, the real world
    issues of speed and size come into play here. */
-<<<<<<< HEAD
 
 #define DEFAULT_CIPHER_ALGO     CIPHER_ALGO_CAST5
 #define DEFAULT_DIGEST_ALGO     DIGEST_ALGO_SHA1
@@ -40,16 +39,6 @@
 
 #define S2K_DIGEST_ALGO (opt.s2k_digest_algo?opt.s2k_digest_algo:DEFAULT_S2K_DIGEST_ALGO)
 
-=======
-
-#define DEFAULT_CIPHER_ALGO     CIPHER_ALGO_CAST5
-#define DEFAULT_DIGEST_ALGO     DIGEST_ALGO_SHA1
-#define DEFAULT_COMPRESS_ALGO   COMPRESS_ALGO_ZIP
-#define DEFAULT_S2K_DIGEST_ALGO DIGEST_ALGO_SHA1
-
-#define S2K_DIGEST_ALGO (opt.s2k_digest_algo?opt.s2k_digest_algo:DEFAULT_S2K_DIGEST_ALGO)
-
->>>>>>> 6d77c76e
 typedef struct
 {
   int header_okay;
@@ -117,12 +106,9 @@
 			const char *option,const char *repl1,const char *repl2);
 void deprecated_command (const char *name);
 
-<<<<<<< HEAD
-=======
 int string_to_cipher_algo (const char *string);
 int string_to_digest_algo (const char *string);
 
->>>>>>> 6d77c76e
 const char *compress_algo_to_string(int algo);
 int string_to_compress_algo(const char *string);
 int check_compress_algo(int algo);
@@ -146,11 +132,6 @@
 char *unescape_percent_string (const unsigned char *s);
 int has_invalid_email_chars (const char *s);
 int is_valid_mailbox (const char *name);
-<<<<<<< HEAD
-char *default_homedir (void);
-const char *get_libexecdir (void);
-int path_access(const char *file,int mode);
-=======
 const char *get_libexecdir (void);
 int path_access(const char *file,int mode);
 
@@ -162,7 +143,6 @@
 unsigned int pubkey_nbits( int algo, gcry_mpi_t *pkey );
 int mpi_print( FILE *fp, gcry_mpi_t a, int mode );
 
->>>>>>> 6d77c76e
 
 /*-- helptext.c --*/
 void display_online_help( const char *keyword );
@@ -228,36 +208,21 @@
 int overwrite_filep( const char *fname );
 char *make_outfile_name( const char *iname );
 char *ask_outfile_name( const char *name, size_t namelen );
-<<<<<<< HEAD
-int   open_outfile( const char *iname, int mode, IOBUF *a );
-IOBUF open_sigfile( const char *iname, progress_filter_context_t *pfx );
-=======
 int   open_outfile( const char *iname, int mode, iobuf_t *a );
 iobuf_t open_sigfile( const char *iname, progress_filter_context_t *pfx );
->>>>>>> 6d77c76e
 void try_make_homedir( const char *fname );
 
 /*-- seskey.c --*/
 void make_session_key( DEK *dek );
-<<<<<<< HEAD
-MPI encode_session_key( DEK *dek, unsigned nbits );
-MPI encode_md_value( PKT_public_key *pk, PKT_secret_key *sk,
-		     MD_HANDLE md, int hash_algo );
-=======
 gcry_mpi_t encode_session_key( DEK *dek, unsigned nbits );
 gcry_mpi_t encode_md_value( PKT_public_key *pk, PKT_secret_key *sk,
                             gcry_md_hd_t md, int hash_algo );
->>>>>>> 6d77c76e
 
 /*-- import.c --*/
 int parse_import_options(char *str,unsigned int *options,int noisy);
 void import_keys( char **fnames, int nnames,
 		  void *stats_hd, unsigned int options );
-<<<<<<< HEAD
-int import_keys_stream( IOBUF inp,void *stats_hd,unsigned char **fpr,
-=======
 int import_keys_stream( iobuf_t inp,void *stats_hd,unsigned char **fpr,
->>>>>>> 6d77c76e
 			size_t *fpr_len,unsigned int options );
 void *import_new_stats_handle (void);
 void import_release_stats_handle (void *p);
@@ -273,11 +238,7 @@
 /*-- export.c --*/
 int parse_export_options(char *str,unsigned int *options,int noisy);
 int export_pubkeys( STRLIST users, unsigned int options );
-<<<<<<< HEAD
-int export_pubkeys_stream( IOBUF out, STRLIST users,
-=======
 int export_pubkeys_stream( iobuf_t out, STRLIST users,
->>>>>>> 6d77c76e
 			   KBNODE *keyblock_out, unsigned int options );
 int export_seckeys( STRLIST users );
 int export_secsubkeys( STRLIST users );
@@ -326,12 +287,6 @@
 int hash_datafiles( gcry_md_hd_t md, gcry_md_hd_t md2,
 		    STRLIST files, const char *sigfilename, int textmode );
 PKT_plaintext *setup_plaintext_name(const char *filename,IOBUF iobuf);
-<<<<<<< HEAD
-
-/*-- pipemode.c --*/
-void run_in_pipemode (void);
-=======
->>>>>>> 6d77c76e
 
 /*-- signal.c --*/
 void init_signals(void);
