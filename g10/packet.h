<<<<<<< HEAD
/* packet.h - packet definitions
=======
/* packet.h - OpenPGP packet definitions
>>>>>>> 6d77c76e
 * Copyright (C) 1998, 1999, 2000, 2001, 2002, 2003, 2004, 2005,
 *               2006 Free Software Foundation, Inc.
 *
 * This file is part of GnuPG.
 *
 * GnuPG is free software; you can redistribute it and/or modify
 * it under the terms of the GNU General Public License as published by
 * the Free Software Foundation; either version 2 of the License, or
 * (at your option) any later version.
 *
 * GnuPG is distributed in the hope that it will be useful,
 * but WITHOUT ANY WARRANTY; without even the implied warranty of
 * MERCHANTABILITY or FITNESS FOR A PARTICULAR PURPOSE.  See the
 * GNU General Public License for more details.
 *
 * You should have received a copy of the GNU General Public License
 * along with this program; if not, write to the Free Software
 * Foundation, Inc., 51 Franklin Street, Fifth Floor, Boston, MA 02110-1301,
 * USA.
 */

#ifndef G10_PACKET_H
#define G10_PACKET_H

#include "types.h"
#include "../common/iobuf.h"
#include "../jnlib/strlist.h"
#include "cipher.h"
#include "filter.h"

#define DEBUG_PARSE_PACKET 1

typedef enum {
	PKT_NONE	   =0,
	PKT_PUBKEY_ENC	   =1, /* public key encrypted packet */
	PKT_SIGNATURE	   =2, /* secret key encrypted packet */
	PKT_SYMKEY_ENC	   =3, /* session key packet (OpenPGP)*/
	PKT_ONEPASS_SIG    =4, /* one pass sig packet (OpenPGP)*/
	PKT_SECRET_KEY	   =5, /* secret key */
	PKT_PUBLIC_KEY	   =6, /* public key */
	PKT_SECRET_SUBKEY  =7, /* secret subkey (OpenPGP) */
	PKT_COMPRESSED	   =8, /* compressed data packet */
	PKT_ENCRYPTED	   =9, /* conventional encrypted data */
	PKT_MARKER	  =10, /* marker packet (OpenPGP) */
	PKT_PLAINTEXT	  =11, /* plaintext data with filename and mode */
	PKT_RING_TRUST	  =12, /* keyring trust packet */
	PKT_USER_ID	  =13, /* user id packet */
	PKT_PUBLIC_SUBKEY =14, /* public subkey (OpenPGP) */
	PKT_OLD_COMMENT   =16, /* comment packet from an OpenPGP draft */
	PKT_ATTRIBUTE     =17, /* PGP's attribute packet */
	PKT_ENCRYPTED_MDC =18, /* integrity protected encrypted data */
	PKT_MDC 	  =19, /* manipulation detection code packet */
	PKT_COMMENT	  =61, /* new comment packet (private) */
        PKT_GPG_CONTROL   =63  /* internal control packet */
} pkttype_t;

typedef struct packet_struct PACKET;

/* PKT_GPG_CONTROL types */
typedef enum {
    CTRLPKT_CLEARSIGN_START = 1,
    CTRLPKT_PIPEMODE = 2,
    CTRLPKT_PLAINTEXT_MARK =3
} ctrlpkttype_t;

typedef enum {
    PREFTYPE_NONE = 0,
    PREFTYPE_SYM = 1,
    PREFTYPE_HASH = 2,
    PREFTYPE_ZIP = 3
} preftype_t;

typedef struct {
    byte type; 
    byte value;
} prefitem_t;

typedef struct {
    int  mode;
    byte hash_algo;
    byte salt[8];
    u32  count;
} STRING2KEY;

typedef struct {
    byte version;
    byte cipher_algo;	 /* cipher algorithm used */
    STRING2KEY s2k;
    byte seskeylen;   /* keylength in byte or 0 for no seskey */
    byte seskey[1];
} PKT_symkey_enc;

typedef struct {
    u32     keyid[2];	    /* 64 bit keyid */
    byte    version;
    byte    pubkey_algo;    /* algorithm used for public key scheme */
    byte    throw_keyid;
    gcry_mpi_t     data[PUBKEY_MAX_NENC];
} PKT_pubkey_enc;


typedef struct {
    u32     keyid[2];	    /* 64 bit keyid */
    byte    sig_class;	    /* sig classification */
    byte    digest_algo;    /* algorithm used for digest */
    byte    pubkey_algo;    /* algorithm used for public key scheme */
    byte    last;	    /* a stupid flag */
} PKT_onepass_sig;


typedef struct {
    size_t size;  /* allocated */
    size_t len;   /* used */
    byte data[1];
} subpktarea_t;

struct revocation_key {
  byte class;
  byte algid;
  byte fpr[MAX_FINGERPRINT_LEN];
};


/* Object to keep information about a PKA DNS record. */
typedef struct
{
  int valid;    /* An actual PKA record exists for EMAIL. */
  int checked;  /* Set to true if the FPR has been checked against the
                   actual key. */
  char *uri;    /* Malloced string with the URI. NULL if the URI is
                   not available.*/
  unsigned char fpr[20]; /* The fingerprint as stored in the PKA RR. */
  char email[1];/* The email address from the notation data. */
} pka_info_t;


/* Object to keep information pertaining to a signature. */
typedef struct 
{
  struct 
  {
    unsigned checked:1;         /* Signature has been checked. */
    unsigned valid:1;           /* Signature is good (if checked is set). */
    unsigned chosen_selfsig:1;  /* A selfsig that is the chosen one. */
    unsigned unknown_critical:1;
    unsigned exportable:1;
    unsigned revocable:1;
    unsigned policy_url:1;  /* At least one policy URL is present */
    unsigned notation:1;    /* At least one notation is present */
    unsigned pref_ks:1;     /* At least one preferred keyserver is present */
    unsigned expired:1;
    unsigned pka_tried:1;   /* Set if we tried to retrieve the PKA record. */
  } flags;
  u32     keyid[2];	  /* 64 bit keyid */
  u32     timestamp;	  /* Signature made (seconds since Epoch). */
  u32     expiredate;     /* Expires at this date or 0 if not at all. */
  byte    version;
  byte    sig_class;	  /* Sig classification, append for MD calculation. */
  byte    pubkey_algo;    /* Algorithm used for public key scheme */
                          /* (PUBKEY_ALGO_xxx) */
  byte    digest_algo;    /* Algorithm used for digest (DIGEST_ALGO_xxxx). */
  byte    trust_depth;
  byte    trust_value;
  const byte *trust_regexp;
  struct revocation_key **revkey;
  int numrevkeys;
  pka_info_t *pka_info;      /* Malloced PKA data or NULL if not
                                available.  See also flags.pka_tried. */
  subpktarea_t *hashed;      /* All subpackets with hashed data (v4 only). */
  subpktarea_t *unhashed;    /* Ditto for unhashed data. */
  byte digest_start[2];      /* First 2 bytes of the digest. */
<<<<<<< HEAD
  MPI  data[PUBKEY_MAX_NSIG];
=======
  gcry_mpi_t  data[PUBKEY_MAX_NSIG];
>>>>>>> 6d77c76e
} PKT_signature;

#define ATTRIB_IMAGE 1

/* This is the cooked form of attributes */
struct user_attribute {
  byte type;
  const byte *data;
  u32 len;
};

typedef struct
{
  int ref;              /* reference counter */
  int len;	        /* length of the name */
  struct user_attribute *attribs;
  int numattribs;
  byte *attrib_data;    /* if this is not NULL, the packet is an attribute */
  unsigned long attrib_len;
  byte *namehash;
  int help_key_usage;
  u32 help_key_expire;
  int help_full_count;
  int help_marginal_count;
  int is_primary;       /* 2 if set via the primary flag, 1 if calculated */
  int is_revoked;
  int is_expired;
  u32 expiredate;       /* expires at this date or 0 if not at all */
  prefitem_t *prefs;    /* list of preferences (may be NULL)*/
  u32 created;          /* according to the self-signature */
  byte selfsigversion;
  struct
  {
    /* TODO: Move more flags here */
    unsigned mdc:1;
    unsigned ks_modify:1;
    unsigned compacted:1;
  } flags;
  char name[1];
} PKT_user_id;

struct revoke_info
{
  /* revoked at this date */
  u32 date;
  /* the keyid of the revoking key (selfsig or designated revoker) */
  u32 keyid[2];
  /* the algo of the revoking key */
  byte algo;
};

/****************
 * Note about the pkey/skey elements:  We assume that the secret keys
 * has the same elemts as the public key at the begin of the array, so
 * that npkey < nskey and it is possible to compare the secret and
 * public keys by comparing the first npkey elements of pkey againts skey.
 */
typedef struct {
    u32     timestamp;	    /* key made */
    u32     expiredate;     /* expires at this date or 0 if not at all */
    u32     max_expiredate; /* must not expire past this date */
    struct revoke_info revoked;
    byte    hdrbytes;	    /* number of header bytes */
    byte    version;
    byte    selfsigversion; /* highest version of all of the self-sigs */
    byte    pubkey_algo;    /* algorithm used for public key scheme */
    byte    pubkey_usage;   /* for now only used to pass it to getkey() */
    byte    req_usage;      /* hack to pass a request to getkey() */
    byte    req_algo;       /* Ditto */
    u32     has_expired;    /* set to the expiration date if expired */ 
    int     is_revoked;     /* key has been revoked, 1 if by the
			       owner, 2 if by a designated revoker */
    int     maybe_revoked;  /* a designated revocation is present, but
			       without the key to check it */
    int     is_valid;       /* key (especially subkey) is valid */
    int     dont_cache;     /* do not cache this */
    byte    backsig;        /* 0=none, 1=bad, 2=good */
    u32     main_keyid[2];  /* keyid of the primary key */
    u32     keyid[2];	    /* calculated by keyid_from_pk() */
    byte    is_primary;
    byte    is_disabled;    /* 0 for unset, 1 for enabled, 2 for disabled. */
    prefitem_t *prefs;      /* list of preferences (may be NULL) */
    int     mdc_feature;    /* mdc feature set */
    PKT_user_id *user_id;   /* if != NULL: found by that uid */
    struct revocation_key *revkey;
    int     numrevkeys;
    u32     trust_timestamp;
    byte    trust_depth;
    byte    trust_value;
    const byte *trust_regexp;
<<<<<<< HEAD
    MPI     pkey[PUBKEY_MAX_NPKEY];
=======
    gcry_mpi_t     pkey[PUBKEY_MAX_NPKEY];
>>>>>>> 6d77c76e
} PKT_public_key;

/* Evaluates as true if the pk is disabled, and false if it isn't.  If
   there is no disable value cached, fill one in. */
#define pk_is_disabled(a) (((a)->is_disabled)?((a)->is_disabled==2):(cache_disabled_value((a))))

typedef struct {
    u32     timestamp;	    /* key made */
    u32     expiredate;     /* expires at this date or 0 if not at all */
    u32     max_expiredate; /* must not expire past this date */
    byte    hdrbytes;	    /* number of header bytes */
    byte    version;
    byte    pubkey_algo;    /* algorithm used for public key scheme */
    byte    pubkey_usage;
    byte    req_usage;
    byte    req_algo;
    u32     has_expired;    /* set to the expiration date if expired */ 
    int     is_revoked;     /* key has been revoked */
    int     is_valid;       /* key (especially subkey) is valid */
    u32     main_keyid[2];  /* keyid of the primary key */
    u32     keyid[2];   
    byte is_primary;
    byte is_protected;	/* The secret info is protected and must */
			/* be decrypted before use, the protected */
			/* MPIs are simply (void*) pointers to memory */
			/* and should never be passed to a mpi_xxx() */
    struct {
	byte algo;  /* cipher used to protect the secret information*/
        byte sha1chk;  /* SHA1 is used instead of a 16 bit checksum */ 
	STRING2KEY s2k;
	byte ivlen;  /* used length of the iv */
	byte iv[16]; /* initialization vector for CFB mode */
    } protect;
    gcry_mpi_t skey[PUBKEY_MAX_NSKEY];
    u16 csum;		/* checksum */
} PKT_secret_key;


typedef struct {
    int  len;		  /* length of data */
    char data[1];
} PKT_comment;

typedef struct {
    u32  len;		  /* reserved */
    byte  new_ctb;
    byte  algorithm;
    iobuf_t buf;	  /* IOBUF reference */
} PKT_compressed;

typedef struct {
    u32  len;		  /* length of encrypted data */
    int  extralen;        /* this is (blocksize+2) */
    byte new_ctb;	  /* uses a new CTB */
    byte is_partial;      /* partial length encoded */
    byte mdc_method;	  /* > 0: integrity protected encrypted data packet */
    iobuf_t buf;	  /* IOBUF reference */
} PKT_encrypted;

typedef struct {
    byte hash[20];
} PKT_mdc;

typedef struct {
    unsigned int trustval;
    unsigned int sigcache;
} PKT_ring_trust;

typedef struct {
    u32  len;		  /* length of encrypted data */
    iobuf_t buf;	  /* IOBUF reference */
    byte new_ctb;
    byte is_partial;      /* partial length encoded */
    int mode;
    u32 timestamp;
    int  namelen;
    char name[1];
} PKT_plaintext;

typedef struct {
    int  control;
    size_t datalen;
    char data[1];
} PKT_gpg_control;

/* combine all packets into a union */
struct packet_struct {
    pkttype_t pkttype;
    union {
	void *generic;
	PKT_symkey_enc	*symkey_enc;	/* PKT_SYMKEY_ENC */
	PKT_pubkey_enc	*pubkey_enc;	/* PKT_PUBKEY_ENC */
	PKT_onepass_sig *onepass_sig;	/* PKT_ONEPASS_SIG */
	PKT_signature	*signature;	/* PKT_SIGNATURE */
	PKT_public_key	*public_key;	/* PKT_PUBLIC_[SUB)KEY */
	PKT_secret_key	*secret_key;	/* PKT_SECRET_[SUB]KEY */
	PKT_comment	*comment;	/* PKT_COMMENT */
	PKT_user_id	*user_id;	/* PKT_USER_ID */
	PKT_compressed	*compressed;	/* PKT_COMPRESSED */
	PKT_encrypted	*encrypted;	/* PKT_ENCRYPTED[_MDC] */
	PKT_mdc 	*mdc;		/* PKT_MDC */
	PKT_ring_trust	*ring_trust;	/* PKT_RING_TRUST */
	PKT_plaintext	*plaintext;	/* PKT_PLAINTEXT */
        PKT_gpg_control *gpg_control;   /* PKT_GPG_CONTROL */
    } pkt;
};

#define init_packet(a) do { (a)->pkttype = 0;		\
			    (a)->pkt.generic = NULL;	\
		       } while(0)

typedef enum {
    SIGSUBPKT_TEST_CRITICAL=-3,
    SIGSUBPKT_LIST_UNHASHED=-2,
    SIGSUBPKT_LIST_HASHED  =-1,
    SIGSUBPKT_NONE	   = 0,
    SIGSUBPKT_SIG_CREATED  = 2, /* signature creation time */
    SIGSUBPKT_SIG_EXPIRE   = 3, /* signature expiration time */
    SIGSUBPKT_EXPORTABLE   = 4, /* exportable */
    SIGSUBPKT_TRUST	   = 5, /* trust signature */
    SIGSUBPKT_REGEXP	   = 6, /* regular expression */
    SIGSUBPKT_REVOCABLE    = 7, /* revocable */
    SIGSUBPKT_KEY_EXPIRE   = 9, /* key expiration time */
    SIGSUBPKT_ARR	   =10, /* additional recipient request */
    SIGSUBPKT_PREF_SYM	   =11, /* preferred symmetric algorithms */
    SIGSUBPKT_REV_KEY	   =12, /* revocation key */
    SIGSUBPKT_ISSUER	   =16, /* issuer key ID */
    SIGSUBPKT_NOTATION	   =20, /* notation data */
    SIGSUBPKT_PREF_HASH    =21, /* preferred hash algorithms */
    SIGSUBPKT_PREF_COMPR   =22, /* preferred compression algorithms */
    SIGSUBPKT_KS_FLAGS	   =23, /* key server preferences */
    SIGSUBPKT_PREF_KS	   =24, /* preferred key server */
    SIGSUBPKT_PRIMARY_UID  =25, /* primary user id */
    SIGSUBPKT_POLICY	   =26, /* policy URL */
    SIGSUBPKT_KEY_FLAGS    =27, /* key flags */
    SIGSUBPKT_SIGNERS_UID  =28, /* signer's user id */
    SIGSUBPKT_REVOC_REASON =29, /* reason for revocation */
    SIGSUBPKT_FEATURES     =30, /* feature flags */

    SIGSUBPKT_SIGNATURE    =32, /* embedded signature */

    SIGSUBPKT_FLAG_CRITICAL=128
} sigsubpkttype_t;

struct notation
{
  char *name;
  char *value;
  char *altvalue;
  unsigned char *bdat;
  size_t blen;
  struct
  {
    unsigned int critical:1;
    unsigned int ignore:1;
  } flags;
  struct notation *next;
};

/*-- mainproc.c --*/
int proc_packets( void *ctx, iobuf_t a );
int proc_signature_packets( void *ctx, iobuf_t a,
			    STRLIST signedfiles, const char *sigfile );
int proc_encryption_packets( void *ctx, iobuf_t a );
int list_packets( iobuf_t a );

/*-- parse-packet.c --*/
int set_packet_list_mode( int mode );

#if DEBUG_PARSE_PACKET
int dbg_search_packet( iobuf_t inp, PACKET *pkt, off_t *retpos, int with_uid,
                       const char* file, int lineno  );
int dbg_parse_packet( iobuf_t inp, PACKET *ret_pkt,
                      const char* file, int lineno );
int dbg_copy_all_packets( iobuf_t inp, iobuf_t out,
                          const char* file, int lineno  );
int dbg_copy_some_packets( iobuf_t inp, iobuf_t out, off_t stopoff,
                           const char* file, int lineno  );
int dbg_skip_some_packets( iobuf_t inp, unsigned n,
                           const char* file, int lineno	);
#define search_packet( a,b,c,d )   \
             dbg_search_packet( (a), (b), (c), (d), __FILE__, __LINE__ )
#define parse_packet( a, b )  \
	     dbg_parse_packet( (a), (b), __FILE__, __LINE__ )
#define copy_all_packets( a,b )  \
             dbg_copy_all_packets((a),(b), __FILE__, __LINE__ )
#define copy_some_packets( a,b,c ) \
             dbg_copy_some_packets((a),(b),(c), __FILE__, __LINE__ )
#define skip_some_packets( a,b ) \
             dbg_skip_some_packets((a),(b), __FILE__, __LINE__ )
#else
int search_packet( iobuf_t inp, PACKET *pkt, off_t *retpos, int with_uid );
int parse_packet( iobuf_t inp, PACKET *ret_pkt);
int copy_all_packets( iobuf_t inp, iobuf_t out );
int copy_some_packets( iobuf_t inp, iobuf_t out, off_t stopoff );
int skip_some_packets( iobuf_t inp, unsigned n );
#endif

<<<<<<< HEAD
int parse_signature( IOBUF inp, int pkttype, unsigned long pktlen,
=======
int parse_signature( iobuf_t inp, int pkttype, unsigned long pktlen,
>>>>>>> 6d77c76e
		     PKT_signature *sig );
const byte *enum_sig_subpkt ( const subpktarea_t *subpkts,
                              sigsubpkttype_t reqtype,
                              size_t *ret_n, int *start, int *critical );
const byte *parse_sig_subpkt ( const subpktarea_t *buffer,
                               sigsubpkttype_t reqtype,
                               size_t *ret_n );
const byte *parse_sig_subpkt2 ( PKT_signature *sig,
                                sigsubpkttype_t reqtype,
                                size_t *ret_n );
int parse_one_sig_subpkt( const byte *buffer, size_t n, int type );
void parse_revkeys(PKT_signature *sig);
int parse_attribute_subpkts(PKT_user_id *uid);
void make_attribute_uidname(PKT_user_id *uid, size_t max_namelen);
PACKET *create_gpg_control ( ctrlpkttype_t type,
                             const byte *data,
                             size_t datalen );

/*-- build-packet.c --*/
int build_packet( iobuf_t inp, PACKET *pkt );
u32 calc_packet_length( PACKET *pkt );
void build_sig_subpkt( PKT_signature *sig, sigsubpkttype_t type,
			const byte *buffer, size_t buflen );
void build_sig_subpkt_from_sig( PKT_signature *sig );
int  delete_sig_subpkt(subpktarea_t *buffer, sigsubpkttype_t type );
void build_attribute_subpkt(PKT_user_id *uid,byte type,
			    const void *buf,u32 buflen,
			    const void *header,u32 headerlen);
struct notation *string_to_notation(const char *string,int is_utf8);
struct notation *sig_to_notation(PKT_signature *sig);
void free_notation(struct notation *notation);

/*-- free-packet.c --*/
void free_symkey_enc( PKT_symkey_enc *enc );
void free_pubkey_enc( PKT_pubkey_enc *enc );
void free_seckey_enc( PKT_signature *enc );
int  digest_algo_from_sig( PKT_signature *sig );
void release_public_key_parts( PKT_public_key *pk );
void free_public_key( PKT_public_key *key );
void release_secret_key_parts( PKT_secret_key *sk );
void free_secret_key( PKT_secret_key *sk );
void free_attributes(PKT_user_id *uid);
void free_user_id( PKT_user_id *uid );
void free_comment( PKT_comment *rem );
void free_packet( PACKET *pkt );
prefitem_t *copy_prefs (const prefitem_t *prefs);
PKT_public_key *copy_public_key( PKT_public_key *d, PKT_public_key *s );
void copy_public_parts_to_secret_key( PKT_public_key *pk, PKT_secret_key *sk );
PKT_secret_key *copy_secret_key( PKT_secret_key *d, PKT_secret_key *s );
PKT_signature *copy_signature( PKT_signature *d, PKT_signature *s );
PKT_user_id *scopy_user_id (PKT_user_id *sd );
int cmp_public_keys( PKT_public_key *a, PKT_public_key *b );
int cmp_secret_keys( PKT_secret_key *a, PKT_secret_key *b );
int cmp_signatures( PKT_signature *a, PKT_signature *b );
int cmp_public_secret_key( PKT_public_key *pk, PKT_secret_key *sk );
int cmp_user_ids( PKT_user_id *a, PKT_user_id *b );


/*-- sig-check.c --*/
<<<<<<< HEAD
int signature_check( PKT_signature *sig, MD_HANDLE digest );
int signature_check2( PKT_signature *sig, MD_HANDLE digest, u32 *r_expiredate,
=======
int signature_check( PKT_signature *sig, gcry_md_hd_t digest );
int signature_check2( PKT_signature *sig, gcry_md_hd_t digest, u32 *r_expiredate,
>>>>>>> 6d77c76e
		      int *r_expired, int *r_revoked, PKT_public_key *ret_pk );

/*-- seckey-cert.c --*/
int is_secret_key_protected( PKT_secret_key *sk );
int check_secret_key( PKT_secret_key *sk, int retries );
int protect_secret_key( PKT_secret_key *sk, DEK *dek );

/*-- pubkey-enc.c --*/
int get_session_key( PKT_pubkey_enc *k, DEK *dek );
int get_override_session_key( DEK *dek, const char *string );

/*-- compress.c --*/
int handle_compressed( void *ctx, PKT_compressed *cd,
		       int (*callback)(iobuf_t, void *), void *passthru );

/*-- encr-data.c --*/
int decrypt_data( void *ctx, PKT_encrypted *ed, DEK *dek );

/*-- plaintext.c --*/
int handle_plaintext( PKT_plaintext *pt, md_filter_context_t *mfx,
					int nooutput, int clearsig );
int ask_for_detached_datafile( gcry_md_hd_t md, gcry_md_hd_t md2,
			       const char *inname, int textmode );

/*-- sign.c --*/
int make_keysig_packet( PKT_signature **ret_sig, PKT_public_key *pk,
			PKT_user_id *uid, PKT_public_key *subpk,
			PKT_secret_key *sk, int sigclass, int digest_algo,
			int sigversion, u32 timestamp, u32 duration,
			int (*mksubpkt)(PKT_signature *, void *),
			void *opaque  );
int update_keysig_packet( PKT_signature **ret_sig,
                      PKT_signature *orig_sig,
                      PKT_public_key *pk,
                      PKT_user_id *uid,
                      PKT_public_key *subpk,
                      PKT_secret_key *sk,
                      int (*mksubpkt)(PKT_signature *, void *),
                      void *opaque   );

/*-- keygen.c --*/
PKT_user_id *generate_user_id(void);

#endif /*G10_PACKET_H*/<|MERGE_RESOLUTION|>--- conflicted
+++ resolved
@@ -1,8 +1,4 @@
-<<<<<<< HEAD
-/* packet.h - packet definitions
-=======
 /* packet.h - OpenPGP packet definitions
->>>>>>> 6d77c76e
  * Copyright (C) 1998, 1999, 2000, 2001, 2002, 2003, 2004, 2005,
  *               2006 Free Software Foundation, Inc.
  *
@@ -174,11 +170,7 @@
   subpktarea_t *hashed;      /* All subpackets with hashed data (v4 only). */
   subpktarea_t *unhashed;    /* Ditto for unhashed data. */
   byte digest_start[2];      /* First 2 bytes of the digest. */
-<<<<<<< HEAD
-  MPI  data[PUBKEY_MAX_NSIG];
-=======
   gcry_mpi_t  data[PUBKEY_MAX_NSIG];
->>>>>>> 6d77c76e
 } PKT_signature;
 
 #define ATTRIB_IMAGE 1
@@ -269,11 +261,7 @@
     byte    trust_depth;
     byte    trust_value;
     const byte *trust_regexp;
-<<<<<<< HEAD
-    MPI     pkey[PUBKEY_MAX_NPKEY];
-=======
     gcry_mpi_t     pkey[PUBKEY_MAX_NPKEY];
->>>>>>> 6d77c76e
 } PKT_public_key;
 
 /* Evaluates as true if the pk is disabled, and false if it isn't.  If
@@ -472,11 +460,7 @@
 int skip_some_packets( iobuf_t inp, unsigned n );
 #endif
 
-<<<<<<< HEAD
-int parse_signature( IOBUF inp, int pkttype, unsigned long pktlen,
-=======
 int parse_signature( iobuf_t inp, int pkttype, unsigned long pktlen,
->>>>>>> 6d77c76e
 		     PKT_signature *sig );
 const byte *enum_sig_subpkt ( const subpktarea_t *subpkts,
                               sigsubpkttype_t reqtype,
@@ -536,13 +520,8 @@
 
 
 /*-- sig-check.c --*/
-<<<<<<< HEAD
-int signature_check( PKT_signature *sig, MD_HANDLE digest );
-int signature_check2( PKT_signature *sig, MD_HANDLE digest, u32 *r_expiredate,
-=======
 int signature_check( PKT_signature *sig, gcry_md_hd_t digest );
 int signature_check2( PKT_signature *sig, gcry_md_hd_t digest, u32 *r_expiredate,
->>>>>>> 6d77c76e
 		      int *r_expired, int *r_revoked, PKT_public_key *ret_pk );
 
 /*-- seckey-cert.c --*/
