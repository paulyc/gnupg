--- conflicted
+++ resolved
@@ -41,12 +41,8 @@
 #include "trustdb.h"
 #include "status.h"
 #include "i18n.h"
-<<<<<<< HEAD
-#include "cardglue.h"
-=======
 #include "pkglue.h"
 #include "call-agent.h"
->>>>>>> 6d77c76e
 
 
 #ifdef HAVE_DOSISH_SYSTEM
@@ -157,7 +153,6 @@
 			 s,strlen(s));
 
 	xfree(s);
-<<<<<<< HEAD
       }
 
     /* preferred keyserver URL */
@@ -169,19 +164,6 @@
 	  pu=opt.sig_keyserver_url;
       }
 
-=======
-      }
-
-    /* preferred keyserver URL */
-    if( IS_SIG(sig) && opt.sig_keyserver_url )
-      {
-	if(sig->version<4)
-	  log_info("can't put a preferred keyserver URL into v3 signatures\n");
-	else
-	  pu=opt.sig_keyserver_url;
-      }
-
->>>>>>> 6d77c76e
     for(;pu;pu=pu->next)
       {
         string = pu->d;
@@ -321,26 +303,12 @@
         snbuf = serialno_and_fpr_from_sk (sk->protect.iv,
                                           sk->protect.ivlen, sk);
         rc = agent_scd_pksign (snbuf, digest_algo,
-<<<<<<< HEAD
-                               md_read (md, digest_algo),
-                               md_digest_length (digest_algo),
-=======
                                gcry_md_read (md, digest_algo),
                                gcry_md_get_algo_dlen (digest_algo),
->>>>>>> 6d77c76e
                                &rbuf, &rbuflen);
         xfree (snbuf);
         if (!rc)
           {
-<<<<<<< HEAD
-            sig->data[0] = mpi_alloc ( (rbuflen+BYTES_PER_MPI_LIMB-1)
-                                       / BYTES_PER_MPI_LIMB );
-            mpi_set_buffer (sig->data[0], rbuf, rbuflen, 0);
-            xfree (rbuf);
-          }
-#else
-        return G10ERR_UNSUPPORTED;
-=======
             if (gcry_mpi_scan (&sig->data[0], GCRYMPI_FMT_USG,
                                rbuf, rbuflen, NULL))
               BUG ();
@@ -348,7 +316,6 @@
           }
 #else
         return gpg_error (GPG_ERR_NOT_SUPPORTED);
->>>>>>> 6d77c76e
 #endif /* ENABLE_CARD_SUPPORT */
       }
     else 
@@ -356,13 +323,8 @@
         frame = encode_md_value( NULL, sk, md, digest_algo );
         if (!frame)
           return G10ERR_GENERAL;
-<<<<<<< HEAD
-        rc = pubkey_sign( sk->pubkey_algo, sig->data, frame, sk->skey );
-        mpi_free(frame);
-=======
         rc = pk_sign( sk->pubkey_algo, sig->data, frame, sk->skey );
         gcry_mpi_release (frame);
->>>>>>> 6d77c76e
       }
 
     if (!rc && !opt.no_sig_create_check) {
@@ -378,14 +340,8 @@
             if (!frame)
               rc = G10ERR_GENERAL;
             else
-<<<<<<< HEAD
-                rc = pubkey_verify (pk->pubkey_algo, frame,
-                                    sig->data, pk->pkey );
-            mpi_free (frame);
-=======
               rc = pk_verify (pk->pubkey_algo, frame, sig->data, pk->pkey );
             gcry_mpi_release (frame);
->>>>>>> 6d77c76e
         }
         if (rc)
             log_error (_("checking created signature failed: %s\n"),
@@ -398,13 +354,8 @@
 	if( opt.verbose ) {
 	    char *ustr = get_user_id_string_native (sig->keyid);
 	    log_info(_("%s/%s signature from: \"%s\"\n"),
-<<<<<<< HEAD
-		     pubkey_algo_to_string(sk->pubkey_algo),
-		     digest_algo_to_string(sig->digest_algo),
-=======
 		     gcry_pk_algo_name (sk->pubkey_algo),
 		     gcry_md_algo_name (sig->digest_algo),
->>>>>>> 6d77c76e
 		     ustr );
 	    xfree(ustr);
 	}
@@ -463,61 +414,15 @@
   list?
 */
 static int
-<<<<<<< HEAD
-match_dsa_hash(unsigned int qbytes)
-{
-  if(qbytes<=20)
-    return DIGEST_ALGO_SHA1;
-#ifdef USE_SHA256
-  if(qbytes<=28)
-    return DIGEST_ALGO_SHA224;
-  if(qbytes<=32)
-    return DIGEST_ALGO_SHA256;
-#endif
-#ifdef USE_SHA512
-  if(qbytes<=48)
-    return DIGEST_ALGO_SHA384;
-  if(qbytes<=64)
-    return DIGEST_ALGO_SHA512;
-#endif
-  return DEFAULT_DIGEST_ALGO;
-  /* DEFAULT_DIGEST_ALGO will certainly fail, but it's the best wrong
-     answer we have if the larger SHAs aren't there. */
-}
-
-
-/*
-  First try --digest-algo.  If that isn't set, see if the recipient
-  has a preferred algorithm (which is also filtered through
-  --preferred-digest-prefs).  If we're making a signature without a
-  particular recipient (i.e. signing, rather than signing+encrypting)
-  then take the first algorithm in --preferred-digest-prefs that is
-  usable for the pubkey algorithm.  If --preferred-digest-prefs isn't
-  set, then take the OpenPGP default (i.e. SHA-1).
-
-  Possible improvement: Use the highest-ranked usable algorithm from
-  the signing key prefs either before or after using the personal
-  list?
-*/
-
-static int
 hash_for(PKT_secret_key *sk)
 {
-=======
-hash_for(PKT_secret_key *sk)
-{
->>>>>>> 6d77c76e
   if( opt.def_digest_algo )
     return opt.def_digest_algo;
   else if( recipient_digest_algo )
     return recipient_digest_algo;
   else if(sk->pubkey_algo==PUBKEY_ALGO_DSA)
     {
-<<<<<<< HEAD
-      unsigned int qbytes=mpi_get_nbits(sk->skey[1])/8;
-=======
       unsigned int qbytes = gcry_mpi_get_nbits (sk->skey[1]) / 8;
->>>>>>> 6d77c76e
 
       /* It's a DSA key, so find a hash that is the same size as q or
 	 larger.  If q is 160, assume it is an old DSA key and use a
@@ -526,16 +431,6 @@
 	 (i.e. allow truncation).  If q is not 160, by definition it
 	 must be a new DSA key. */
 
-<<<<<<< HEAD
-      if(opt.personal_digest_prefs)
-	{
-	  prefitem_t *prefs;
-
-	  if(qbytes!=20 || opt.flags.dsa2)
-	    {
-	      for(prefs=opt.personal_digest_prefs;prefs->type;prefs++)
-		if(md_digest_length(prefs->value)>=qbytes)
-=======
       if (opt.personal_digest_prefs)
 	{
 	  prefitem_t *prefs;
@@ -544,29 +439,19 @@
 	    {
 	      for (prefs=opt.personal_digest_prefs; prefs->type; prefs++)
 		if (gcry_md_get_algo_dlen (prefs->value) >= qbytes)
->>>>>>> 6d77c76e
 		  return prefs->value;
 	    }
 	  else
 	    {
-<<<<<<< HEAD
-	      for(prefs=opt.personal_digest_prefs;prefs->type;prefs++)
-		if(md_digest_length(prefs->value)==qbytes)
-=======
 	      for (prefs=opt.personal_digest_prefs; prefs->type; prefs++)
 		if (gcry_md_get_algo_dlen (prefs->value) == qbytes)
->>>>>>> 6d77c76e
 		  return prefs->value;
 	    }
 	}
 
       return match_dsa_hash(qbytes);
     }
-<<<<<<< HEAD
-  else if(sk->is_protected && sk->protect.s2k.mode==1002)
-=======
   else if (sk->is_protected && sk->protect.s2k.mode==1002)
->>>>>>> 6d77c76e
     {
       /* The sk lives on a smartcard, and current smartcards only
 	 handle SHA-1 and RIPEMD/160.  This is correct now, but may
@@ -576,34 +461,20 @@
 	{
 	  prefitem_t *prefs;
 
-<<<<<<< HEAD
-	  for(prefs=opt.personal_digest_prefs;prefs->type;prefs++)
-	    if(prefs->value==DIGEST_ALGO_SHA1
-	       || prefs->value==DIGEST_ALGO_RMD160)
-=======
 	  for (prefs=opt.personal_digest_prefs;prefs->type;prefs++)
 	    if (prefs->value==DIGEST_ALGO_SHA1
                 || prefs->value==DIGEST_ALGO_RMD160)
->>>>>>> 6d77c76e
 	      return prefs->value;
 	}
 
       return DIGEST_ALGO_SHA1;
     }
-<<<<<<< HEAD
-  else if(PGP2 && sk->pubkey_algo == PUBKEY_ALGO_RSA && sk->version < 4 )
-=======
   else if (PGP2 && sk->pubkey_algo == PUBKEY_ALGO_RSA && sk->version < 4 )
->>>>>>> 6d77c76e
     {
       /* Old-style PGP only understands MD5 */
       return DIGEST_ALGO_MD5;
     }
-<<<<<<< HEAD
-  else if( opt.personal_digest_prefs )
-=======
   else if ( opt.personal_digest_prefs )
->>>>>>> 6d77c76e
     {
       /* It's not DSA, so we can use whatever the first hash algorithm
 	 is in the pref list */
@@ -825,14 +696,7 @@
 	mk_notation_policy_etc (sig, NULL, sk);
 
         hash_sigversion_to_magic (md, sig);
-<<<<<<< HEAD
-	md_final (md);
-
-	rc = do_sign( sk, sig, md, hash_for (sk) );
-	md_close (md);
-=======
 	gcry_md_final (md);
->>>>>>> 6d77c76e
 
 	rc = do_sign( sk, sig, md, hash_for (sk) );
 	gcry_md_close (md);
@@ -942,20 +806,12 @@
           inp = NULL;
           errno = EPERM;
         }
-<<<<<<< HEAD
-      if( !inp ) {
-	    log_error(_("can't open `%s': %s\n"), fname? fname: "[stdin]",
-		      strerror(errno) );
-	    rc = G10ERR_OPEN_FILE;
-	    goto leave;
-=======
       if( !inp ) 
         {
           rc = gpg_error_from_errno (errno);
           log_error (_("can't open `%s': %s\n"), fname? fname: "[stdin]",
                      strerror(errno) );
           goto leave;
->>>>>>> 6d77c76e
 	}
 
         handle_progress (&pfx, inp, fname);
@@ -970,13 +826,8 @@
             out = iobuf_create( outfile );
 	if( !out )
 	  {
-<<<<<<< HEAD
-	    log_error(_("can't create `%s': %s\n"), outfile, strerror(errno) );
-	    rc = G10ERR_CREATE_FILE;
-=======
             rc = gpg_error_from_errno (errno);
 	    log_error(_("can't create `%s': %s\n"), outfile, strerror(errno) );
->>>>>>> 6d77c76e
 	    goto leave;
 	  }
 	else if( opt.verbose )
@@ -992,16 +843,10 @@
 	iobuf_push_filter( inp, text_filter, &tfx );
       }
 
-<<<<<<< HEAD
-    mfx.md = md_open(0, 0);
-    if (DBG_HASHING)
-	md_start_debug (mfx.md, "sign");
-=======
     if ( gcry_md_open (&mfx.md, 0, 0) )
       BUG ();
     if (DBG_HASHING)
       gcry_md_start_debug (mfx.md, "sign");
->>>>>>> 6d77c76e
 
     /* If we're encrypting and signing, it is reasonable to pick the
        hash algorithm to use out of the recepient key prefs.  This is
@@ -1020,17 +865,6 @@
 				      NULL)!=opt.def_digest_algo)
 	  log_info(_("WARNING: forcing digest algorithm %s (%d)"
 		     " violates recipient preferences\n"),
-<<<<<<< HEAD
-		   digest_algo_to_string(opt.def_digest_algo),
-		   opt.def_digest_algo);
-	  }
-	else
-	  {
-	    union pref_hint hint;
-	    int algo,smartcard=0;
-
-	    hint.digest_length=0;
-=======
 		   gcry_md_algo_name (opt.def_digest_algo),
 		   opt.def_digest_algo );
 	  }
@@ -1040,7 +874,6 @@
 	    union pref_hint hint;
 
             hint.digest_length = 0;
->>>>>>> 6d77c76e
 
 	    /* Of course, if the recipient asks for something
 	       unreasonable (like the wrong hash for a DSA key) then
@@ -1059,39 +892,22 @@
 	       usable on an implementation that doesn't understand
 	       DSA2 anyway. */
 
-<<<<<<< HEAD
-	    for( sk_rover = sk_list; sk_rover; sk_rover = sk_rover->next )
-	      {
-		if(sk_rover->sk->pubkey_algo==PUBKEY_ALGO_DSA)
-		  {
-		    int temp_hashlen=mpi_get_nbits(sk_rover->sk->skey[1])/8;
-=======
 	    for (sk_rover = sk_list; sk_rover; sk_rover = sk_rover->next )
 	      {
 		if (sk_rover->sk->pubkey_algo == PUBKEY_ALGO_DSA)
 		  {
 		    int temp_hashlen = gcry_mpi_get_nbits
                       (sk_rover->sk->skey[1])+7/8;
->>>>>>> 6d77c76e
 
 		    /* Pick a hash that is large enough for our
 		       largest q */
 
-<<<<<<< HEAD
-		    if(hint.digest_length<temp_hashlen)
-		      hint.digest_length=temp_hashlen;
-		  }
-		else if(sk_rover->sk->is_protected
-			&& sk_rover->sk->protect.s2k.mode==1002)
-		  smartcard=1;
-=======
 		    if (hint.digest_length<temp_hashlen)
 		      hint.digest_length=temp_hashlen;
 		  }
 		else if (sk_rover->sk->is_protected
                          && sk_rover->sk->protect.s2k.mode == 1002)
 		  smartcard = 1;
->>>>>>> 6d77c76e
 	      }
 
 	    /* Current smartcards only do 160-bit hashes.  If we have
@@ -1101,26 +917,16 @@
 	       single hash for all signatures.  All this may well have
 	       to change as the cards add algorithms. */
 
-<<<<<<< HEAD
-	    if(!smartcard || (smartcard && hint.digest_length==20))
-	      if((algo=
-		  select_algo_from_prefs(pk_list,PREFTYPE_HASH,-1,&hint))>0)
-=======
 	    if (!smartcard || (smartcard && hint.digest_length==20))
 	      if ( (algo=
                    select_algo_from_prefs(pk_list,PREFTYPE_HASH,-1,&hint)) > 0)
->>>>>>> 6d77c76e
 		recipient_digest_algo=algo;
 	  }
       }
 
     for( sk_rover = sk_list; sk_rover; sk_rover = sk_rover->next ) {
 	PKT_secret_key *sk = sk_rover->sk;
-<<<<<<< HEAD
-	md_enable(mfx.md, hash_for(sk));
-=======
 	gcry_md_enable (mfx.md, hash_for(sk));
->>>>>>> 6d77c76e
     }
 
     if( !multifile )
@@ -1197,15 +1003,9 @@
                   }
 		if( !inp )
 		  {
-<<<<<<< HEAD
-		    log_error(_("can't open `%s': %s\n"),
-			      sl->d,strerror(errno));
-		    rc = G10ERR_OPEN_FILE;
-=======
                     rc = gpg_error_from_errno (errno);
 		    log_error(_("can't open `%s': %s\n"),
 			      sl->d,strerror(errno));
->>>>>>> 6d77c76e
 		    goto leave;
 		  }
                 handle_progress (&pfx, inp, sl->d);
@@ -1273,11 +1073,7 @@
 {
     armor_filter_context_t afx;
     progress_filter_context_t pfx;
-<<<<<<< HEAD
-    MD_HANDLE textmd = NULL;
-=======
     gcry_md_hd_t textmd = NULL;
->>>>>>> 6d77c76e
     IOBUF inp = NULL, out = NULL;
     PACKET pkt;
     int rc = 0;
@@ -1320,15 +1116,9 @@
         errno = EPERM;
       }
     if( !inp ) {
-<<<<<<< HEAD
-	log_error(_("can't open `%s': %s\n"), fname? fname: "[stdin]",
-					strerror(errno) );
-	rc = G10ERR_OPEN_FILE;
-=======
         rc = gpg_error_from_errno (errno);
 	log_error (_("can't open `%s': %s\n"), 
                    fname? fname: "[stdin]", strerror(errno) );
->>>>>>> 6d77c76e
 	goto leave;
     }
     handle_progress (&pfx, inp, fname);
@@ -1342,13 +1132,8 @@
             out = iobuf_create( outfile );
 	if( !out )
 	  {
-<<<<<<< HEAD
-	    log_error(_("can't create `%s': %s\n"), outfile, strerror(errno) );
-	    rc = G10ERR_CREATE_FILE;
-=======
             rc = gpg_error_from_errno (errno);
 	    log_error(_("can't create `%s': %s\n"), outfile, strerror(errno) );
->>>>>>> 6d77c76e
 	    goto leave;
 	  }
 	else if( opt.verbose )
@@ -1404,18 +1189,11 @@
       BUG ();
     for( sk_rover = sk_list; sk_rover; sk_rover = sk_rover->next ) {
 	PKT_secret_key *sk = sk_rover->sk;
-<<<<<<< HEAD
-	md_enable(textmd, hash_for(sk));
-    }
-    if ( DBG_HASHING )
-	md_start_debug( textmd, "clearsign" );
-=======
 	gcry_md_enable (textmd, hash_for(sk));
     }
     if ( DBG_HASHING )
       gcry_md_start_debug ( textmd, "clearsign" );
 
->>>>>>> 6d77c76e
     copy_clearsig_text( out, inp, textmd, !opt.not_dash_escaped,
 			opt.escape_from, (old_style && only_md5) );
     /* fixme: check for read errors */
@@ -1490,15 +1268,9 @@
         errno = EPERM;
       }
     if( !inp ) {
-<<<<<<< HEAD
-	log_error(_("can't open `%s': %s\n"), 
-                  fname? fname: "[stdin]", strerror(errno) );
-	rc = G10ERR_OPEN_FILE;
-=======
         rc = gpg_error_from_errno (errno);
 	log_error (_("can't open `%s': %s\n"), 
                    fname? fname: "[stdin]", strerror(errno) );
->>>>>>> 6d77c76e
 	goto leave;
     }
     handle_progress (&pfx, inp, fname);
@@ -1511,11 +1283,7 @@
     algo = default_cipher_algo();
     if (!opt.quiet || !opt.batch)
         log_info (_("%s encryption will be used\n"),
-<<<<<<< HEAD
-		    cipher_algo_to_string(algo) );
-=======
                   gcry_cipher_algo_name (algo) );
->>>>>>> 6d77c76e
     cfx.dek = passphrase_to_dek( NULL, 0, algo, s2k, 2, NULL, NULL);
 
     if (!cfx.dek || !cfx.dek->keylen) {
@@ -1539,15 +1307,6 @@
     /* prepare to calculate the MD over the input */
     if (opt.textmode)
 	iobuf_push_filter (inp, text_filter, &tfx);
-<<<<<<< HEAD
-    mfx.md = md_open(0, 0);
-    if ( DBG_HASHING )
-	md_start_debug (mfx.md, "symc-sign");
-
-    for (sk_rover = sk_list; sk_rover; sk_rover = sk_rover->next) {
-	PKT_secret_key *sk = sk_rover->sk;
-	md_enable (mfx.md, hash_for (sk));
-=======
     if ( gcry_md_open (&mfx.md, 0, 0) )
       BUG ();
     if ( DBG_HASHING )
@@ -1556,7 +1315,6 @@
     for (sk_rover = sk_list; sk_rover; sk_rover = sk_rover->next) {
 	PKT_secret_key *sk = sk_rover->sk;
 	gcry_md_enable (mfx.md, hash_for (sk));
->>>>>>> 6d77c76e
     }
 
     iobuf_push_filter (inp, md_filter, &mfx);
@@ -1621,11 +1379,7 @@
     }
     iobuf_close(inp);
     release_sk_list( sk_list );
-<<<<<<< HEAD
-    md_close( mfx.md );
-=======
     gcry_md_close( mfx.md );
->>>>>>> 6d77c76e
     xfree(cfx.dek);
     xfree(s2k);
     return rc;
@@ -1689,11 +1443,7 @@
 		&& pk->version<4 && sigversion<4)
 	  digest_algo = DIGEST_ALGO_MD5;
 	else if(sk->pubkey_algo==PUBKEY_ALGO_DSA)
-<<<<<<< HEAD
-	  digest_algo = match_dsa_hash(mpi_get_nbits(sk->skey[1])/8);
-=======
 	  digest_algo = match_dsa_hash (gcry_mpi_get_nbits (sk->skey[1])/8);
->>>>>>> 6d77c76e
 	else
 	  digest_algo = DIGEST_ALGO_SHA1;
       }
@@ -1701,11 +1451,7 @@
     if ( gcry_md_open (&md, digest_algo, 0 ) )
       BUG ();
 
-<<<<<<< HEAD
-    /* hash the public key certificate */
-=======
     /* Hash the public key certificate. */
->>>>>>> 6d77c76e
     hash_public_key( md, pk );
 
     if( sigclass == 0x18 || sigclass == 0x19 || sigclass == 0x28 )
