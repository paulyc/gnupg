/* plaintext.c -  process plaintext packets
 * Copyright (C) 1998, 1999, 2000, 2001, 2002, 2003, 2004, 2005,
 *               2006 Free Software Foundation, Inc.
 *
 * This file is part of GnuPG.
 *
 * GnuPG is free software; you can redistribute it and/or modify
 * it under the terms of the GNU General Public License as published by
 * the Free Software Foundation; either version 2 of the License, or
 * (at your option) any later version.
 *
 * GnuPG is distributed in the hope that it will be useful,
 * but WITHOUT ANY WARRANTY; without even the implied warranty of
 * MERCHANTABILITY or FITNESS FOR A PARTICULAR PURPOSE.  See the
 * GNU General Public License for more details.
 *
 * You should have received a copy of the GNU General Public License
 * along with this program; if not, write to the Free Software
 * Foundation, Inc., 51 Franklin Street, Fifth Floor, Boston, MA 02110-1301,
 * USA.
 */

#include <config.h>
#include <stdio.h>
#include <stdlib.h>
#include <string.h>
#include <errno.h>
#include <assert.h>
#include <sys/types.h>
#ifdef HAVE_DOSISH_SYSTEM
#include <fcntl.h> /* for setmode() */
#endif

#include "gpg.h"
#include "util.h"
#include "options.h"
#include "packet.h"
#include "ttyio.h"
#include "filter.h"
#include "main.h"
#include "status.h"
#include "i18n.h"


/****************
 * Handle a plaintext packet.  If MFX is not NULL, update the MDs
 * Note: we should use the filter stuff here, but we have to add some
 *	 easy mimic to set a read limit, so we calculate only the
 *	 bytes from the plaintext.
 */
int
handle_plaintext( PKT_plaintext *pt, md_filter_context_t *mfx,
		  int nooutput, int clearsig )
{
    char *fname = NULL;
    FILE *fp = NULL;
    static off_t count=0;
    int rc = 0;
    int c;
    int convert = (pt->mode == 't' || pt->mode == 'u');
#ifdef __riscos__
    int filetype = 0xfff;
#endif

    /* Let people know what the plaintext info is. This allows the
       receiving program to try and do something different based on
       the format code (say, recode UTF-8 to local). */
    if(!nooutput && is_status_enabled())
      {
	char status[50];

	sprintf(status,"%X %lu ",(byte)pt->mode,(ulong)pt->timestamp);
	write_status_text_and_buffer(STATUS_PLAINTEXT,
				     status,pt->name,pt->namelen,0);

	if(!pt->is_partial)
	  {
	    sprintf(status,"%lu",(ulong)pt->len);
	    write_status_text(STATUS_PLAINTEXT_LENGTH,status);
	  }
      }

    /* create the filename as C string */
    if( nooutput )
	;
    else if( opt.outfile ) {
	fname = xmalloc( strlen( opt.outfile ) + 1);
	strcpy(fname, opt.outfile );
    }
    else if( pt->namelen == 8 && !memcmp( pt->name, "_CONSOLE", 8 ) ) {
	log_info(_("data not saved; use option \"--output\" to save it\n"));
	nooutput = 1;
    }
    else if( !opt.flags.use_embedded_filename ) {
	fname = make_outfile_name( iobuf_get_real_fname(pt->buf) );
	if( !fname )
	    fname = ask_outfile_name( pt->name, pt->namelen );
	if( !fname ) {
             rc = gpg_error (GPG_ERR_GENERAL); /* Can't create file. */
             goto leave;
	}
    }
    else
      fname=utf8_to_native(pt->name,pt->namelen,0);

    if( nooutput )
	;
    else if ( iobuf_is_pipe_filename (fname) || !*fname)
      {
	/* No filename or "-" given; write to stdout. */
	fp = stdout;
#ifdef HAVE_DOSISH_SYSTEM
	setmode ( fileno(fp) , O_BINARY );
#endif
      }
    else {
	while( !overwrite_filep (fname) ) {
            char *tmp = ask_outfile_name (NULL, 0);
            if ( !tmp || !*tmp ) {
                xfree (tmp);
<<<<<<< HEAD
                rc = G10ERR_CREATE_FILE;
=======
                rc = gpg_error (GPG_ERR_GENERAL); /* G10ERR_CREATE_FILE*/
>>>>>>> 6d77c76e
                goto leave;
            }
            xfree (fname);
            fname = tmp;
        }
    }

#ifndef __riscos__
    if( fp || nooutput )
	;
    else if (is_secured_filename (fname))
      {
        errno = EPERM;
<<<<<<< HEAD
	log_error(_("error creating `%s': %s\n"), fname, strerror(errno) );
	rc = G10ERR_CREATE_FILE;
=======
	rc = gpg_error_from_errno (errno);
	log_error(_("error creating `%s': %s\n"), fname, strerror(errno) );
>>>>>>> 6d77c76e
	goto leave;
      }
    else if( !(fp = fopen(fname,"wb")) ) {
	rc = gpg_error_from_errno (errno);
	log_error(_("error creating `%s': %s\n"), fname, strerror(errno) );
<<<<<<< HEAD
	rc = G10ERR_CREATE_FILE;
=======
>>>>>>> 6d77c76e
	goto leave;
    }
#else /* __riscos__ */
    /* If no output filename was given, i.e. we constructed it,
       convert all '.' in fname to '/' but not vice versa as
       we don't create directories! */
    if( !opt.outfile )
        for( c=0; fname[c]; ++c )
            if( fname[c] == '.' )
                fname[c] = '/';

    if( fp || nooutput )
	;
    else {
        fp = fopen(fname,"wb");
        if( !fp ) {
            log_error(_("error creating `%s': %s\n"), fname, strerror(errno) );
            rc = G10ERR_CREATE_FILE;
            if (errno == 106)
                log_info("Do output file and input file have the same name?\n");
            goto leave;
	}

        /* If there's a ,xxx extension in the embedded filename,
           use that, else check whether the user input (in fname)
           has a ,xxx appended, then use that in preference */
        if( (c = riscos_get_filetype_from_string( pt->name,
                                                  pt->namelen )) != -1 )
            filetype = c;
        if( (c = riscos_get_filetype_from_string( fname,
                                                  strlen(fname) )) != -1 )
            filetype = c;
        riscos_set_filetype_by_number(fname, filetype);
    }
#endif /* __riscos__ */

    if( !pt->is_partial ) {
        /* We have an actual length (which might be zero). */

        if (clearsig) {
            log_error ("clearsig encountered while not expected\n");
            rc = G10ERR_UNEXPECTED;
            goto leave;
        }

	if( convert ) { /* text mode */
	    for( ; pt->len; pt->len-- ) {
		if( (c = iobuf_get(pt->buf)) == -1 ) {
                    rc = gpg_error_from_errno (errno);
		    log_error ("problem reading source (%u bytes remaining)\n",
                               (unsigned)pt->len);
                    goto leave;
		}
		if( mfx->md )
<<<<<<< HEAD
		    md_putc(mfx->md, c );
=======
		    gcry_md_putc (mfx->md, c );
>>>>>>> 6d77c76e
#ifndef HAVE_DOSISH_SYSTEM
		if( c == '\r' )  /* convert to native line ending */
		    continue;	 /* fixme: this hack might be too simple */
#endif
		if( fp )
		  {
		    if(opt.max_output && (++count)>opt.max_output)
		      {
<<<<<<< HEAD
			log_error("Error writing to `%s': %s\n",
				  fname,"exceeded --max-output limit\n");
			rc = G10ERR_WRITE_FILE;
			goto leave;
		      }
		    else if( putc( c, fp ) == EOF )
		      {
			log_error("Error writing to `%s': %s\n",
				  fname, strerror(errno) );
			rc = G10ERR_WRITE_FILE;
			goto leave;
		      }
=======
			log_error ("error writing to `%s': %s\n",
                                   fname,"exceeded --max-output limit\n");
			rc = gpg_error (GPG_ERR_TOO_LARGE);
			goto leave;
		      }
		    else if( putc( c, fp ) == EOF )
		      {
                        if (ferror (fp))
                          rc = gpg_error_from_errno (errno);
                        else
                          rc = gpg_error (GPG_ERR_EOF);
			log_error ("error writing to `%s': %s\n",
                                   fname, strerror(errno) );
			goto leave;
		      }
>>>>>>> 6d77c76e
		  }
	    }
	}
	else { /* binary mode */
	    byte *buffer = xmalloc( 32768 );
	    while( pt->len ) {
		int len = pt->len > 32768 ? 32768 : pt->len;
		len = iobuf_read( pt->buf, buffer, len );
		if( len == -1 ) {
<<<<<<< HEAD
		    log_error("Problem reading source (%u bytes remaining)\n",
			      (unsigned)pt->len);
		    rc = G10ERR_READ_FILE;
=======
                    rc = gpg_error_from_errno (errno);
		    log_error ("problem reading source (%u bytes remaining)\n",
                               (unsigned)pt->len);
>>>>>>> 6d77c76e
		    xfree( buffer );
		    goto leave;
		}
		if( mfx->md )
<<<<<<< HEAD
		    md_write( mfx->md, buffer, len );
=======
		    gcry_md_write ( mfx->md, buffer, len );
>>>>>>> 6d77c76e
		if( fp )
		  {
		    if(opt.max_output && (count+=len)>opt.max_output)
		      {
<<<<<<< HEAD
			log_error("Error writing to `%s': %s\n",
				  fname,"exceeded --max-output limit\n");
			rc = G10ERR_WRITE_FILE;
			xfree( buffer );
			goto leave;
		      }
		    else if( fwrite( buffer, 1, len, fp ) != len )
		      {
			log_error("Error writing to `%s': %s\n",
				  fname, strerror(errno) );
			rc = G10ERR_WRITE_FILE;
			xfree( buffer );
			goto leave;
		      }
=======
			log_error ("error writing to `%s': %s\n",
                                   fname,"exceeded --max-output limit\n");
			rc = gpg_error (GPG_ERR_TOO_LARGE);
			xfree( buffer );
			goto leave;
		      }
		    else if( fwrite( buffer, 1, len, fp ) != len )
		      {
                        rc = gpg_error_from_errno (errno);
			log_error ("error writing to `%s': %s\n",
                                   fname, strerror(errno) );
			xfree( buffer );
			goto leave;
		      }
>>>>>>> 6d77c76e
		  }
		pt->len -= len;
	    }
	    xfree( buffer );
	}
    }
    else if( !clearsig ) {
	if( convert ) { /* text mode */
	    while( (c = iobuf_get(pt->buf)) != -1 ) {
		if( mfx->md )
<<<<<<< HEAD
		    md_putc(mfx->md, c );
=======
		    gcry_md_putc (mfx->md, c );
>>>>>>> 6d77c76e
#ifndef HAVE_DOSISH_SYSTEM
		if( convert && c == '\r' )
		    continue; /* fixme: this hack might be too simple */
#endif
		if( fp )
		  {
		    if(opt.max_output && (++count)>opt.max_output)
		      {
<<<<<<< HEAD
			log_error("Error writing to `%s': %s\n",
				  fname,"exceeded --max-output limit\n");
			rc = G10ERR_WRITE_FILE;
			goto leave;
		      }
		    else if( putc( c, fp ) == EOF )
		      {
=======
>>>>>>> 6d77c76e
			log_error("Error writing to `%s': %s\n",
				  fname,"exceeded --max-output limit\n");
			rc = gpg_error (GPG_ERR_TOO_LARGE);
			goto leave;
		      }
		    else if( putc( c, fp ) == EOF )
		      {
                        if ( ferror (fp ) )
                          rc = gpg_error_from_errno (errno);
                        else
                          rc = gpg_error (GPG_ERR_EOF);
			log_error("error writing to `%s': %s\n",
				  fname, strerror(errno) );
			goto leave;
		      }
		  }
	    }
	}
	else { /* binary mode */
	    byte *buffer = xmalloc( 32768 );
	    int eof;
	    for( eof=0; !eof; ) {
		/* Why do we check for len < 32768:
		 * If we won't, we would practically read 2 EOFs but
		 * the first one has already popped the block_filter
		 * off and therefore we don't catch the boundary.
		 * So, always assume EOF if iobuf_read returns less bytes
		 * then requested */
		int len = iobuf_read( pt->buf, buffer, 32768 );
		if( len == -1 )
		    break;
		if( len < 32768 )
		    eof = 1;
		if( mfx->md )
<<<<<<< HEAD
		    md_write( mfx->md, buffer, len );
=======
		    gcry_md_write ( mfx->md, buffer, len );
>>>>>>> 6d77c76e
		if( fp )
		  {
		    if(opt.max_output && (count+=len)>opt.max_output)
		      {
<<<<<<< HEAD
			log_error("Error writing to `%s': %s\n",
				  fname,"exceeded --max-output limit\n");
			rc = G10ERR_WRITE_FILE;
=======
			log_error("error writing to `%s': %s\n",
				  fname,"exceeded --max-output limit\n");
			rc = gpg_error (GPG_ERR_TOO_LARGE);
>>>>>>> 6d77c76e
			xfree( buffer );
			goto leave;
		      }
		    else if( fwrite( buffer, 1, len, fp ) != len ) {
<<<<<<< HEAD
		      log_error("Error writing to `%s': %s\n",
				fname, strerror(errno) );
		      rc = G10ERR_WRITE_FILE;
=======
		      rc = (errno? gpg_error_from_errno (errno)
                            : gpg_error (GPG_ERR_INTERNAL));
		      log_error ("error writing to `%s': %s\n",
				fname, strerror(errno) );
>>>>>>> 6d77c76e
		      xfree( buffer );
		      goto leave;
		    }
		  }
	    }
	    xfree( buffer );
	}
	pt->buf = NULL;
    }
    else {  /* clear text signature - don't hash the last cr,lf  */
	int state = 0;

	while( (c = iobuf_get(pt->buf)) != -1 ) {
	    if( fp )
	      {
		if(opt.max_output && (++count)>opt.max_output)
		  {
<<<<<<< HEAD
		    log_error("Error writing to `%s': %s\n",
			      fname,"exceeded --max-output limit\n");
		    rc = G10ERR_WRITE_FILE;
=======
		    log_error ("error writing to `%s': %s\n",
			      fname,"exceeded --max-output limit\n");
                    rc = gpg_error (GPG_ERR_TOO_LARGE);
>>>>>>> 6d77c76e
		    goto leave;
		  }
		else if( putc( c, fp ) == EOF )
		  {
<<<<<<< HEAD
		    log_error("Error writing to `%s': %s\n",
			      fname, strerror(errno) );
		    rc = G10ERR_WRITE_FILE;
=======
                    rc = (errno? gpg_error_from_errno (errno)
                          : gpg_error (GPG_ERR_INTERNAL));
		    log_error ("error writing to `%s': %s\n",
			      fname, strerror(errno) );
>>>>>>> 6d77c76e
		    goto leave;
		  }
	      }
	    if( !mfx->md )
		continue;
	    if( state == 2 ) {
		gcry_md_putc (mfx->md, '\r' );
		gcry_md_putc (mfx->md, '\n' );
		state = 0;
	    }
	    if( !state ) {
		if( c == '\r'  )
		    state = 1;
		else if( c == '\n'  )
		    state = 2;
		else
		    gcry_md_putc(mfx->md, c );
	    }
	    else if( state == 1 ) {
		if( c == '\n'  )
		    state = 2;
		else {
		    gcry_md_putc(mfx->md, '\r' );
		    if( c == '\r'  )
			state = 1;
		    else {
			state = 0;
			gcry_md_putc(mfx->md, c );
		    }
		}
	    }
	}
	pt->buf = NULL;
    }

    if( fp && fp != stdout && fclose(fp) ) {
        rc = (errno? gpg_error_from_errno (errno)
              : gpg_error (GPG_ERR_INTERNAL));
	log_error ("error closing `%s': %s\n", fname, strerror(errno) );
	fp = NULL;
	goto leave;
    }
    fp = NULL;

  leave:
    if( fp && fp != stdout )
	fclose(fp);
    xfree(fname);
    return rc;
}

static void
do_hash( gcry_md_hd_t md, gcry_md_hd_t md2, IOBUF fp, int textmode )
{
    text_filter_context_t tfx;
    int c;

    if( textmode ) {
	memset( &tfx, 0, sizeof tfx);
	iobuf_push_filter( fp, text_filter, &tfx );
    }
    if( md2 ) { /* work around a strange behaviour in pgp2 */
	/* It seems that at least PGP5 converts a single CR to a CR,LF too */
	int lc = -1;
	while( (c = iobuf_get(fp)) != -1 ) {
	    if( c == '\n' && lc == '\r' )
		gcry_md_putc (md2, c);
	    else if( c == '\n' ) {
		gcry_md_putc (md2, '\r');
		gcry_md_putc (md2, c);
	    }
	    else if( c != '\n' && lc == '\r' ) {
		gcry_md_putc (md2, '\n');
		gcry_md_putc (md2, c);
	    }
	    else
		gcry_md_putc (md2, c);

	    if( md )
		gcry_md_putc (md, c );
	    lc = c;
	}
    }
    else {
	while( (c = iobuf_get(fp)) != -1 ) {
	    if( md )
		gcry_md_putc (md, c );
	}
    }
}


/****************
 * Ask for the detached datafile and calculate the digest from it.
 * INFILE is the name of the input file.
 */
int
ask_for_detached_datafile (gcry_md_hd_t md, gcry_md_hd_t md2,
			   const char *inname, int textmode )
{
    progress_filter_context_t pfx;
    char *answer = NULL;
    IOBUF fp;
    int rc = 0;

    fp = open_sigfile( inname, &pfx ); /* open default file */

    if( !fp && !opt.batch ) {
	int any=0;
	tty_printf(_("Detached signature.\n"));
	do {
	    char *name;
	    xfree(answer);
	    tty_enable_completion(NULL);
	    name = cpr_get("detached_signature.filename",
			   _("Please enter name of data file: "));
	    tty_disable_completion();
	    cpr_kill_prompt();
	    answer=make_filename(name,(void *)NULL);
	    xfree(name);

	    if( any && !*answer ) {
                rc = gpg_error (GPG_ERR_GENERAL); /*G10ERR_READ_FILE*/
		goto leave;
	    }
	    fp = iobuf_open(answer);
            if (fp && is_secured_file (iobuf_get_fd (fp)))
              {
                iobuf_close (fp);
                fp = NULL;
                errno = EPERM;
              }
	    if( !fp && errno == ENOENT ) {
		tty_printf("No such file, try again or hit enter to quit.\n");
		any++;
	    }
	    else if( !fp )
	      {
<<<<<<< HEAD
		log_error(_("can't open `%s': %s\n"), answer, strerror(errno));
		rc = G10ERR_READ_FILE;
=======
                rc = gpg_error_from_errno (errno);
		log_error(_("can't open `%s': %s\n"), answer, strerror(errno));
>>>>>>> 6d77c76e
		goto leave;
	      }
	} while( !fp );
    }

    if( !fp ) {
	if( opt.verbose )
	    log_info(_("reading stdin ...\n"));
	fp = iobuf_open( NULL );
	assert(fp);
    }
    do_hash( md, md2, fp, textmode );
    iobuf_close(fp);

  leave:
    xfree(answer);
    return rc;
}



/****************
 * Hash the given files and append the hash to hash context md.
 * If FILES is NULL, hash stdin.
 */
int
hash_datafiles( gcry_md_hd_t md, gcry_md_hd_t md2, STRLIST files,
		const char *sigfilename, int textmode )
{
    progress_filter_context_t pfx;
    IOBUF fp;
    STRLIST sl;

    if( !files ) {
	/* check whether we can open the signed material */
	fp = open_sigfile( sigfilename, &pfx );
	if( fp ) {
	    do_hash( md, md2, fp, textmode );
	    iobuf_close(fp);
	    return 0;
	}
        log_error (_("no signed data\n"));
        return gpg_error (GPG_ERR_NO_DATA);
    }


    for (sl=files; sl; sl = sl->next ) {
	fp = iobuf_open( sl->d );
        if (fp && is_secured_file (iobuf_get_fd (fp)))
          {
            iobuf_close (fp);
            fp = NULL;
            errno = EPERM;
          }
	if( !fp ) {
            int rc = gpg_error_from_errno (errno);
	    log_error(_("can't open signed data `%s'\n"),
						print_fname_stdin(sl->d));
	    return rc;
	}
        handle_progress (&pfx, fp, sl->d);
	do_hash( md, md2, fp, textmode );
	iobuf_close(fp);
    }

    return 0;
}


/* Set up a plaintext packet with the appropriate filename.  If there
   is a --set-filename, use it (it's already UTF8).  If there is a
   regular filename, UTF8-ize it if necessary.  If there is no
   filenames at all, set the field empty. */

PKT_plaintext *
setup_plaintext_name(const char *filename,IOBUF iobuf)
{
  PKT_plaintext *pt;

  if(filename || opt.set_filename)
    {
      char *s;

      if(opt.set_filename)
	s=make_basename(opt.set_filename,iobuf_get_real_fname(iobuf));
      else if(filename && !opt.flags.utf8_filename)
	{
	  char *tmp=native_to_utf8(filename);
	  s=make_basename(tmp,iobuf_get_real_fname(iobuf));
	  xfree(tmp);
	}
      else
	s=make_basename(filename,iobuf_get_real_fname(iobuf));

      pt = xmalloc (sizeof *pt + strlen(s) - 1);
      pt->namelen = strlen (s);
      memcpy (pt->name, s, pt->namelen);
      xfree (s);
    }
  else
    {
      /* no filename */
      pt = xmalloc (sizeof *pt - 1);
      pt->namelen = 0;
    }

  return pt;
}<|MERGE_RESOLUTION|>--- conflicted
+++ resolved
@@ -118,11 +118,7 @@
             char *tmp = ask_outfile_name (NULL, 0);
             if ( !tmp || !*tmp ) {
                 xfree (tmp);
-<<<<<<< HEAD
-                rc = G10ERR_CREATE_FILE;
-=======
                 rc = gpg_error (GPG_ERR_GENERAL); /* G10ERR_CREATE_FILE*/
->>>>>>> 6d77c76e
                 goto leave;
             }
             xfree (fname);
@@ -136,22 +132,13 @@
     else if (is_secured_filename (fname))
       {
         errno = EPERM;
-<<<<<<< HEAD
-	log_error(_("error creating `%s': %s\n"), fname, strerror(errno) );
-	rc = G10ERR_CREATE_FILE;
-=======
 	rc = gpg_error_from_errno (errno);
 	log_error(_("error creating `%s': %s\n"), fname, strerror(errno) );
->>>>>>> 6d77c76e
 	goto leave;
       }
     else if( !(fp = fopen(fname,"wb")) ) {
 	rc = gpg_error_from_errno (errno);
 	log_error(_("error creating `%s': %s\n"), fname, strerror(errno) );
-<<<<<<< HEAD
-	rc = G10ERR_CREATE_FILE;
-=======
->>>>>>> 6d77c76e
 	goto leave;
     }
 #else /* __riscos__ */
@@ -206,11 +193,7 @@
                     goto leave;
 		}
 		if( mfx->md )
-<<<<<<< HEAD
-		    md_putc(mfx->md, c );
-=======
 		    gcry_md_putc (mfx->md, c );
->>>>>>> 6d77c76e
 #ifndef HAVE_DOSISH_SYSTEM
 		if( c == '\r' )  /* convert to native line ending */
 		    continue;	 /* fixme: this hack might be too simple */
@@ -219,20 +202,6 @@
 		  {
 		    if(opt.max_output && (++count)>opt.max_output)
 		      {
-<<<<<<< HEAD
-			log_error("Error writing to `%s': %s\n",
-				  fname,"exceeded --max-output limit\n");
-			rc = G10ERR_WRITE_FILE;
-			goto leave;
-		      }
-		    else if( putc( c, fp ) == EOF )
-		      {
-			log_error("Error writing to `%s': %s\n",
-				  fname, strerror(errno) );
-			rc = G10ERR_WRITE_FILE;
-			goto leave;
-		      }
-=======
 			log_error ("error writing to `%s': %s\n",
                                    fname,"exceeded --max-output limit\n");
 			rc = gpg_error (GPG_ERR_TOO_LARGE);
@@ -248,7 +217,6 @@
                                    fname, strerror(errno) );
 			goto leave;
 		      }
->>>>>>> 6d77c76e
 		  }
 	    }
 	}
@@ -258,44 +226,18 @@
 		int len = pt->len > 32768 ? 32768 : pt->len;
 		len = iobuf_read( pt->buf, buffer, len );
 		if( len == -1 ) {
-<<<<<<< HEAD
-		    log_error("Problem reading source (%u bytes remaining)\n",
-			      (unsigned)pt->len);
-		    rc = G10ERR_READ_FILE;
-=======
                     rc = gpg_error_from_errno (errno);
 		    log_error ("problem reading source (%u bytes remaining)\n",
                                (unsigned)pt->len);
->>>>>>> 6d77c76e
 		    xfree( buffer );
 		    goto leave;
 		}
 		if( mfx->md )
-<<<<<<< HEAD
-		    md_write( mfx->md, buffer, len );
-=======
 		    gcry_md_write ( mfx->md, buffer, len );
->>>>>>> 6d77c76e
 		if( fp )
 		  {
 		    if(opt.max_output && (count+=len)>opt.max_output)
 		      {
-<<<<<<< HEAD
-			log_error("Error writing to `%s': %s\n",
-				  fname,"exceeded --max-output limit\n");
-			rc = G10ERR_WRITE_FILE;
-			xfree( buffer );
-			goto leave;
-		      }
-		    else if( fwrite( buffer, 1, len, fp ) != len )
-		      {
-			log_error("Error writing to `%s': %s\n",
-				  fname, strerror(errno) );
-			rc = G10ERR_WRITE_FILE;
-			xfree( buffer );
-			goto leave;
-		      }
-=======
 			log_error ("error writing to `%s': %s\n",
                                    fname,"exceeded --max-output limit\n");
 			rc = gpg_error (GPG_ERR_TOO_LARGE);
@@ -310,7 +252,6 @@
 			xfree( buffer );
 			goto leave;
 		      }
->>>>>>> 6d77c76e
 		  }
 		pt->len -= len;
 	    }
@@ -321,11 +262,7 @@
 	if( convert ) { /* text mode */
 	    while( (c = iobuf_get(pt->buf)) != -1 ) {
 		if( mfx->md )
-<<<<<<< HEAD
-		    md_putc(mfx->md, c );
-=======
 		    gcry_md_putc (mfx->md, c );
->>>>>>> 6d77c76e
 #ifndef HAVE_DOSISH_SYSTEM
 		if( convert && c == '\r' )
 		    continue; /* fixme: this hack might be too simple */
@@ -334,16 +271,6 @@
 		  {
 		    if(opt.max_output && (++count)>opt.max_output)
 		      {
-<<<<<<< HEAD
-			log_error("Error writing to `%s': %s\n",
-				  fname,"exceeded --max-output limit\n");
-			rc = G10ERR_WRITE_FILE;
-			goto leave;
-		      }
-		    else if( putc( c, fp ) == EOF )
-		      {
-=======
->>>>>>> 6d77c76e
 			log_error("Error writing to `%s': %s\n",
 				  fname,"exceeded --max-output limit\n");
 			rc = gpg_error (GPG_ERR_TOO_LARGE);
@@ -378,38 +305,22 @@
 		if( len < 32768 )
 		    eof = 1;
 		if( mfx->md )
-<<<<<<< HEAD
-		    md_write( mfx->md, buffer, len );
-=======
 		    gcry_md_write ( mfx->md, buffer, len );
->>>>>>> 6d77c76e
 		if( fp )
 		  {
 		    if(opt.max_output && (count+=len)>opt.max_output)
 		      {
-<<<<<<< HEAD
-			log_error("Error writing to `%s': %s\n",
-				  fname,"exceeded --max-output limit\n");
-			rc = G10ERR_WRITE_FILE;
-=======
 			log_error("error writing to `%s': %s\n",
 				  fname,"exceeded --max-output limit\n");
 			rc = gpg_error (GPG_ERR_TOO_LARGE);
->>>>>>> 6d77c76e
 			xfree( buffer );
 			goto leave;
 		      }
 		    else if( fwrite( buffer, 1, len, fp ) != len ) {
-<<<<<<< HEAD
-		      log_error("Error writing to `%s': %s\n",
-				fname, strerror(errno) );
-		      rc = G10ERR_WRITE_FILE;
-=======
 		      rc = (errno? gpg_error_from_errno (errno)
                             : gpg_error (GPG_ERR_INTERNAL));
 		      log_error ("error writing to `%s': %s\n",
 				fname, strerror(errno) );
->>>>>>> 6d77c76e
 		      xfree( buffer );
 		      goto leave;
 		    }
@@ -427,29 +338,17 @@
 	      {
 		if(opt.max_output && (++count)>opt.max_output)
 		  {
-<<<<<<< HEAD
-		    log_error("Error writing to `%s': %s\n",
-			      fname,"exceeded --max-output limit\n");
-		    rc = G10ERR_WRITE_FILE;
-=======
 		    log_error ("error writing to `%s': %s\n",
 			      fname,"exceeded --max-output limit\n");
                     rc = gpg_error (GPG_ERR_TOO_LARGE);
->>>>>>> 6d77c76e
 		    goto leave;
 		  }
 		else if( putc( c, fp ) == EOF )
 		  {
-<<<<<<< HEAD
-		    log_error("Error writing to `%s': %s\n",
-			      fname, strerror(errno) );
-		    rc = G10ERR_WRITE_FILE;
-=======
                     rc = (errno? gpg_error_from_errno (errno)
                           : gpg_error (GPG_ERR_INTERNAL));
 		    log_error ("error writing to `%s': %s\n",
 			      fname, strerror(errno) );
->>>>>>> 6d77c76e
 		    goto leave;
 		  }
 	      }
@@ -588,13 +487,8 @@
 	    }
 	    else if( !fp )
 	      {
-<<<<<<< HEAD
-		log_error(_("can't open `%s': %s\n"), answer, strerror(errno));
-		rc = G10ERR_READ_FILE;
-=======
                 rc = gpg_error_from_errno (errno);
 		log_error(_("can't open `%s': %s\n"), answer, strerror(errno));
->>>>>>> 6d77c76e
 		goto leave;
 	      }
 	} while( !fp );
